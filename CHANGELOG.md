# Changelog
All notable changes to this project will be documented in this file.

The format is based on [Keep a Changelog](https://keepachangelog.com/en/1.0.0/),
and this project adheres to [Semantic Versioning](https://semver.org/spec/v2.0.0.html).

<<<<<<< HEAD
## v2.8.0

### Added

 * Support for regenerating transaction IDs on demand if a request 
   responses with `TRANSACITON_EXPIRED`

### Fixed

 * `Transaction.sign()` should correctly save public keys and signers when sign on demand is disabled
 * `WebClient` failing to be constructed because its network was missing ports
=======
## v2.9.0-beta.1

### Added

 * `ContractId.fromEvmAddress()`
 * `ContractFunctionResult.stateChanges`
 * `ContractFunctionResult.evmAddress`
 * `ContractStateChange`
 * `StorageChange`
 * `[FileAppend|TopicMessageSubmit]Transaction.[set|get]ChunkSize()`, and changed default chunk size for `FileAppendTransaction` to 2048.
 * `AccountAllowance[Adjust|Approve]Transaction`
 * `TransactionRecord.tokenTransfersList`
>>>>>>> 57b6fc7d

## v2.8.0-beta.2

### Fixed

 * `Transaction.sign()` should correctly save public keys and signers when sign on demand is disabled
 * `WebClient` failing to be constructed because its network was missing ports

## v2.7.1

### Fixed

 * `WebClient` failing to be constructed because its network was missing ports

## v2.8.0-beta.1

### Added

 * Support for regenerating transaction IDs on demand if a request 
   responses with `TRANSACITON_EXPIRED`

## v2.7.0

### Added

 * `[Private|Public]Key.toAccountId()`
 * `TokenUpdateTransaction.[get|set]PauseKey()`
 * `TokenUpdateTransaction.setSupplyKey()`
 * Updated `Status` with new response codes
 * `AccountId.aliasKey`, including `AccountId.[to|from]String()` support.
 * `[PublicKey|PrivateKey].toAccountId()`.
 * `aliasKey` fields in `TransactionRecord` and `AccountInfo`.
 * `nonce` field in `TransactionId`, including `TransactionId.[set|get]Nonce()`
 * `children` fields in `TransactionRecord` and `TransactionReceipt`
 * `duplicates` field in `TransactionReceipt`
 * `[TransactionReceiptQuery|TransactionRecordQuery].[set|get]IncludeChildren()`
 * `TransactionReceiptQuery.[set|get]IncludeDuplicates()`
 * New response codes.
 * Support for ECDSA SecP256K1 keys.
 * `PrivateKey.generate[ED25519|ECDSA]()`
 * `[Private|Public]Key.from[Bytes|String][DER|ED25519|ECDSA]()`
 * `[Private|Public]Key.to[Bytes|String][Raw|DER]()`

### Fixed

 * Requests should retry on `INTERNAL` consistently
 * Signing data which contains bytes larger than a value of 127
 * `[Private|Public]Key.fromBytesEcdsa()` checking for the wrong bytes length

### Deprecated

 * `TokenUpdateTransaction.setsupplyKey()` - use `setSupplyKey()` instead
 * `PrivateKey.generate()`, use `PrivateKey.generate[ED25519|ECDSA]()` instead.

## v2.7.0-beta.4

### Fixed

 * Signing data which contains bytes larger than a value of 127
 * `[Private|Public]Key.fromBytesEcdsa()` checking for the wrong bytes length

## v2.7.0-beta.3

### Added

 * `TokenUpdateTransaction.[get|set]PauseKey()`
 * `TokenUpdateTransaction.setSupplyKey()`
 * Updated `Status` with new response codes

### Deprecated

 * `TokenUpdateTransaction.setsupplyKey()` - use `setSupplyKey()` instead

## v2.7.0-beta.2

### Added

 * `[Private|Public]Key.toAccountId()`

## v2.7.0-beta.1

### Added

 * `AccountId.aliasKey`, including `AccountId.[to|from]String()` support.
 * `[PublicKey|PrivateKey].toAccountId()`.
 * `aliasKey` fields in `TransactionRecord` and `AccountInfo`.
 * `nonce` field in `TransactionId`, including `TransactionId.[set|get]Nonce()`
 * `children` fields in `TransactionRecord` and `TransactionReceipt`
 * `duplicates` field in `TransactionReceipt`
 * `[TransactionReceiptQuery|TransactionRecordQuery].[set|get]IncludeChildren()`
 * `TransactionReceiptQuery.[set|get]IncludeDuplicates()`
 * New response codes.
 * Support for ECDSA SecP256K1 keys.
 * `PrivateKey.generate[ED25519|ECDSA]()`
 * `[Private|Public]Key.from[Bytes|String][DER|ED25519|ECDSA]()`
 * `[Private|Public]Key.to[Bytes|String][Raw|DER]()`

### Deprecated

 * `PrivateKey.generate()`, use `PrivateKey.generate[ED25519|ECDSA]()` instead.

### Fixed

 * Requests should retry on `INTERNAL` consistently

## v2.6.0

### Added

 * Support for multiple IPs per node
 * New smart contract response codes

### Fixed

 * `TransferTransaction` should deterministically order transfers before submitting transaction

## v2.6.0-beta.1

## Added

 * New smart contract response codes

## v2.5.0

### Fixed

 * `WebClient` should be able to construct an empty `MirrorNetwork`
 * Bad imports while using Common JS

### Deprecated

 * `ContractUpdateTransaction.[set|get]ByteCodeFileId()`
 * `ContractCallQuery.[set|get]MaxResultSize()`

## v2.5.0-beta.2

### Fixed

 * Bad imports while using Common JS

## v2.5.0-beta.1

### Deprecated

 * `ContractUpdateTransaction.[set|get]ByteCodeFileId()`
 * `ContractCallQuery.[set|get]MaxResultSize()`

## v2.4.1

### Fixed

 * Bad imports while using Common JS

## v2.4.0

### Added

 * TLS support
 * `Client.[get|set]TransportSecurity()` - Enable/Disable TLS
 * `*Id.toSolidityAddress()`
 * Support for `number` in all `ContractFunctionParam.add[Uint|Int]*()` methods

### Fixed

 * `*Id.fromSolidityAddress()`

## v2.3.0

### Added

 * `FreezeType`
 * `FreezeTransaction.[get|set]FreezeType()`
 * `FreezeTransaction.[get|set]FileId()`
 * `FreezeTransaction.[get|set]FileHash()`

### Deprecated

 * `FreezeTransaction.[get|set]UpdateFileId()`, use `.[get|set]FileId()` instead.

## v2.2.0

### Fixed

 * gRPC client not timing out on unresponsive connections

## v2.2.0-beta.1

### Added

 * Support for HIP-24 (token pausing)
    * `TokenInfo.pauseKey`
    * `TokenInfo.pauseStatus`
    * `TokenCreateTransaction.pauseKey`
    * `TokenUpdateTransaction.pauseKey`
    * `TokenPauseTransaction`
    * `TokenUnpauseTransaction`

## v2.1.1

### Fixed

 * UTF8 encoding and ecoding in React Native

## v2.1.0

### Added

 * Support for automatic token associations
    * `TransactionRecord.automaticTokenAssociations`
    * `AccountInfo.maxAutomaticTokenAssociations`
    * `AccountCreateTransaction.maxAutomaticTokenAssociations`
    * `AccountUpdateTransaction.maxAutomaticTokenAssociations`
    * `TokenRelationship.automaticAssociation`
    * `TokenAssociation`

### Fixed

 * `TransferTransaction.addHbarTransfer()` was not combining transfers

## v2.1.0-beta.1

### Added

 * Support for automatic token associations
    * `TransactionRecord.automaticTokenAssociations`
    * `AccountInfo.maxAutomaticTokenAssociations`
    * `AccountCreateTransaction.maxAutomaticTokenAssociations`
    * `AccountUpdateTransaction.maxAutomaticTokenAssociations`
    * `TokenRelationship.automaticAssociation`
    * `TokenAssociation`

## v2.0.30

### Added

 * `TokenNftInfo.toString()` - Stringifies the JSON representation of the current `TokenNftInfo`
 * `TokenNftInfo.toJson()` - JSON representation of the current `TokenNftInfo`
 * `Timestamp.toString()` - displays as `<seconds>.<nanos>`. Use `Timestamp.toDate()` to print differently

### Deprecated

 * `TokenNftInfoQuery.[set|get]AccountId()` with no replacement
 * `TokenNftInfoQuery.[set|get]TokenId()` with no replacement
 * `TokenNftInfoQuery.[set|get]Start()` with no replacement
 * `TokenNftInfoQuery.[set|get]End()` with no replacement
 * `TokenMintTransaction.[add|set]Metadata()` support for string metadata

## v2.0.29

### Added

 * Support for `CustomRoyaltyFees`
 * Updated `Status` with new response codes
 * Implemented `Client.[set|get]NetworkName()`

## v2.0.28

### Added

 * `Client.pingAll()` - pings all network nodes
 * `Client.[set|get]NodeWaitTime()` - minimum delay for nodes that are nto responding
 * `Client.[set|get]MaxAttempts()` - max number of attempts for each request
 * `Client.[set|get]MaxNodesPerTransaction()` - number of node account IDs to use per request
 * `CustomFixedFee.[set|get]HbarAmount()` - helper method to set both `denominatingTokenId` and `amount` when fee is an `Hbar` amount
 * `CustomFixedFee.setDenominatingTokenToSameToken()` - helper method to set `denominatingTokenId` to `0.0.0` which is not obvious

### Changed

 * `Client.ping()` will no longer throw an error

### Deprecated

 * `*[Transaction|Query].[set|get]MaxRetries()` - Use `*[Transaction|Query].[set|get]MaxAttempts()` instead

### Fixed

 * `PrivateKey.signTransaction()` and `PublicKey.verifyTransaction()` should correctly freeze an unfrozen transaction

## v2.0.27

### Added

 * Updated `Status` with new response codes
 * Support for `Hbar.[from|to]String()` to be reversible
 * `Client.setAutoValidateChecksums()` set whether checksums on ids will be automatically validated upon attempting to execute a transaction or query.  Disabled by default.  Check status with `Client.isAutoValidateChecksumsEnabled()`
 * `*Id.toString()` no longer stringifies with checksums.  Use `*Id.getChecksum()` to get the checksum that was parsed, or use `*Id.toStringWithChecksum(client)` to stringify with the correct checksum for that ID on the client's network.
 * `*Id.validateChecksum()` to validate a checksum.  Throws new `BadEntityIdException`

### Fixed

 * Free queries should not longer attempt to sign payment transactions
 * All enitty IDs within response should no longer contain a checskum. 
   Use `*Id.toStringWithChecksum(Client)` to stringify with a checksum
 * `ReceiptStatusError` should contain a properly filled out `TransactionReceipt`

### Deprecated

 * `*Id.validate()` use `*Id.validateChecksum()` instead

## v2.0.26

### Changed

 * Updated `Status` and `FeeDataType` with new codes

## v2.0.25

### Added

 * `TokenCreateTransaction.[get|set]FeeScheduleKey()`
 * Support for parsing file 0.0.111 using `FeeSchedules`

### Fixed

 * `TokenMintTransaction.[to|from]Bytes()` incorrectly parsing the transaction body

### Removed

 * `TokenCreateTransaction.addCustomFee()` - use `TokenCreateTransaction.setCustomFees()` instead

## v2.0.25-beta.1

### Added

 * Support for NFTS
    * Creating NFT tokens
    * Minting NFTs
    * Burning NFTs
    * Transfering NFTs
    * Wiping NFTs
    * Query NFT information
 * Support for Custom Fees on tokens:
    * Setting custom fees on a token
    * Updating custom fees on an existing token

### Fixed

 * Loading keystore should no longer error when `CipherAlgorithm` doesn't match case
 * `PrivateKey.legacyDerive()` should now be consistent with the v1.4.6 JS SDK

## v2.0.24

### Added

 * `Hbar.fromTinybar()` supports `BigNumber`
 * `Hbar.toString()` supports `HbarUnit`
 * Implemented to and from bytes for `TopicInfo` and `TokenInfo`
 * Support for `sign-on-demand`
    * This is disabled by default to you'll need to enable it using `Client.setSignOnDemand(true)`
    * If `sign-on-demand` is enabled you'll need to use `async` versions of these methods:
        * `*Transaction.toBytes()` -> `*Transaction.toBytesAsync()`
        * `*Transaction.getSignatures()` -> `*Transaction.getSignaturesAsync()`
        * `*Transaction.getTransactionHash()` -> `*Transaction.getTransactionHashAsync()`

### Changes

 * All requests now retry on gRPC status `INTERNAL` if error returned contains `RST_STREAM`

## v2.0.23

### Added

 * Added support for TLS on mirror node connections
 * Implemented `*Id.clone()` (this is used internally to fix some issues that only surface in React Native)
 * Implement `Timestamp.plusNanos()`
 * Added support for entity ID checksums. The network will be extracted from the checksum of the
   entity ID and validated on each request to make sure a request is not happening on one network
   while an entity ID references another network. Entity IDs with a network will print with a checksum
   while entity IDs without a checksum will not print the checksum part.

### Fixed

 * `TopicMessageQuery.startTime` not updating start time by one nanosecond causing a message to appear twice
   if the connection reset
 * `TopicMessageQuery` should log retries
 * `TransactionReceipt` error handling; this should now throw an error contain the receipt

## v2.0.22

### Fixed

 * `TopicMessageQuery.maxBackoff` was not being used at all
 * `TopicMessageQuery.limit` was being incorrectly update with full `TopicMessages` rather than per chunk
 * `TopicMessageQuery.startTime` was not being updated each time a message was received
 * `TopicMessageQuery.completionHandler` was be called at incorrect times

## v2.0.21

### Added

 * Exposed `AccountBalance.tokenDecimals`
 * Support for `string` parameters in `Hbar.fromTinybars()`
 * `Hbar.toBigNumber()` which is a simple wrapper around `Hbar.to(HbarUnit.Hbar)`
 * `AccountBalance.toJSON()`
 * Support for `maxBackoff`, `maxAttempts`, `retryHandler`, and `completionHandler` in `TopicMessageQuery`
 * Default logging behavior to `TopicMessageQuery` if an error handler or completion handler was not set

### Fixed

 * `TopicMessageQuery` retry handling; this should retry on more gRPC errors
 * `TopicMessageQuery` max retry timeout; before this would could wait up to 4m with no feedback
 * Missing `@readonly` tag on `TokenInfo.tokenMemo`
 * `Keystore` failing to recognize keystores generated by v1 SDKs
 * Errors caused by the use `?.` and `??` within a node 12 context
 * `TopicMessageQuery`

## v2.0.20

### Added

 * `PrivateKey.legacyDerive()` - Derive private key using legacy derivations
 * `Hbar.fromTinybars()` supports `string` parameter
 * `Hbar.toBigNumber()` aliases `Hbar.to(HbarUnit.Hbar)`
 * `AccountBalance.tokenDecimals` - Represents the decimals on a token
 * `AccountBalance.toString()` should print a `JSON.stringified()` output
 * `AccountBalance.toJSON()`

### Changed

 * `Mnemonic.toLegacyPrivateKey()` no longer automaticaly derives `PrivateKey`, instead produces root `PrivateKey`
   Use `PrivateKey.legacyDerive()` to derive the proper `PrivateKey` manually
 * Removed the use of `@hashgraph/protobufjs` in favor of `protobufjs`
   The reason `@hashgraph/protobufjs` even exists is because `protobufjs` contains `eval`
   which fails CSP in browser. However, while running integration tests through `vite` and
   `mocha` it seems the `eval` was never hit.
 * Moved from `yarn` to `pnpm` because of performance issues with `yarn`

## v2.0.19

### Added

 * Scheduled transaction support: `ScheduleCreateTransaction`, `ScheduleDeleteTransaction`, and `ScheduleSignTransaction`
 * React Native support
 * Support for raw `proto.Transaction` bytes in `Transaction.fromBytes()`
   * This means v1 SDK's `Transaction.toBytes()` will now be supported in v2 `Transaction.fromBytes()`
     However, `Transaction.toBytes()` and `Transaction.getTransactionHas()` in v2 will produce different
     results in the v1 SDK's.

### Fixed

 * addSignature() Behavior Differs Between Implementations [NCC-E001154-005]
 * Decreased `CHUNK_SIZE` 4096->1024 and increased default max chunks 10->20
 * Export `StatusError`, `PrecheckStatusError`, `ReceiptStatusError`, and `BadKeyError`
 * `KeyList.toString()`
 * `AccountBalance.toString()`

### Deprecated

 * `new TransactionId(AccountId, Instant)` - Use `TransactionId.withValidStart()` instead.

## v2.0.18 - Deprecated

## v2.0.17-beta.7

### Fixed

 * addSignature() Behavior Differs Between Implementations [NCC-E001154-005]
 * Decreased `CHUNK_SIZE` 4096->1024 and increased default max chunks 10->20
 * Renamed `ScheduleInfo.getTransaction()` -> `ScheduleInfo.getScheduledTransaction()`

## v2.0.17-beta.6

### Added

 * React Native support

## v2.0.17-beta.5 - Deprecated

## v2.0.17-beta.4

### Fixed

 * Scheduled transactions should use new HAPI protobufs
 * Removed `nonce` from `TransactionId`
 * `schedule-multi-sig-transaction` example to use new scheduled transaction API

### Removed
 * `ScheduleCreateTransaction.addScheduledSignature()`
 * `ScheduleCreateTransaction.scheduledSignatures()`
 * `ScheduleSignTransaction.addScheduledSignature()`
 * `ScheduleSignTransaction.scheduledSignatures()`

## v2.0.17-beta.3

### Added

 * Support for raw `proto.Transaction` bytes in `Transaction.fromBytes()`
   * This means v1 SDK's `Transaction.toBytes()` will now be supported in v2 `Transaction.fromBytes()`
     However, `Transaction.toBytes()` and `Transaction.getTransactionHas()` in v2 will produce different
     results in the v1 SDK's.
 * Export `StatusError`, `PrecheckStatusError`, `ReceiptStatusError`, and `BadKeyError`

### Fixed

 * A few examples that did not work with `CONFIG_FILE` environment variable

## v2.0.17-beta.2

### Added

 * Support for setting signatures on the underlying scheduled transaction
 * `TransactionReceipt.scheduledTransactionId`
 * `ScheduleInfo.scheduledTransactionId`
 * `TransactionRecord.scheduleRef`
 * Support for scheduled and nonce in `TransactionId`
   * `TransactionId.withNonce()` - Supports creating transaction ID with random bytes.
   * `TransactionId.[set|get]Scheduled()` - Supports scheduled transaction IDs.
 * `memo` fields for both create and update transactions and info queries
   * `Account[Create|Update]Transaction.[set|get]AccountMemo()`
   * `File[Create|Update]Transaction.[set|get]AccountMemo()`
   * `Token[Create|Update]Transaction.[set|get]AccountMemo()`
   * `AccountInfoQuery.accountMemo`
   * `FileInfoQuery.fileMemo`
   * `TokenInfoQuery.tokenMemo`

### Fixed

 * `ScheduleInfo.*ID` field names should use `Id`
   Ex. `ScheduleInfo.creatorAccountID` -> `ScheduleInfo.creatorAccountId`
 * Renamed `ScheduleInfo.memo` -> `ScheduleInfo.scheduleMemo`
 * Chunked transactions should not support scheduling if the data provided is too large
   * `TopicMessageSubmitTransaction`
   * `FileAppendTransaction`

## v2.0.17-beta.1

### Added

 * Support for scheduled transactions.
   * `ScheduleCreateTransaction` - Create a new scheduled transaction
   * `ScheduleSignTransaction` - Sign an existing scheduled transaction on the network
   * `ScheduleDeleteTransaction` - Delete a scheduled transaction
   * `ScheduleInfoQuery` - Query the info including `bodyBytes` of a scheduled transaction
   * `ScheduleId`

### Fixed

 * `KeyList.toString()`
 * `AccountBalance.toString()`

### Deprecated

 * `new TransactionId(AccountId, Instant)` - Use `TransactionId.withValidStart()` instead.

## v2.0.15

### Added
 * Implement `Client.forName()` to support construction of client from network name.
 * Implement `PrivateKey.verifyTransaction()` to allow a user to verify a transaction was signed with a partiular key.

## v2.0.14

### General Changes
    * All queries and transactions support setting fields in the constructor using
      an object, e.g. `new AccountBalanceQuery({ accountId: "0.0.3" })`, or
      `new AccountCreateTransaction({ key: client.operatorPublicKey, initialBalance: 10 })`.
    * Almost all instances of `BigNumber` have been replaced with `Long`

## v1.1.12

### Fixed

 * `Ed25519PrivateKey.fromMnemonic` regressed in v1.1.8 and was not working in the browser.

 * Use detached signatures when signing the transaction. This should allow for much larger transactions to be submitted.

## v1.1.11

### Fixed

 * `Ed25519PrivateKey.fromKeystore` regressed in v1.1.9 and was not working in the browser

## v1.1.10

### Added

  * `Client.ping(id: AccountIdLike)` Pings a node by account ID.

  * `Ed25519PrivateKey.fromMnemonic` works with legacy 22-word phrases.

### Deprecated

  * `Client.getAccountBalance()` to match the Java SDK. Use `AccountBalanceQuery` directly instead.

## v1.1.9

### Added

 * Allow BigNumber or String to be used as Tinybar where Tinybar was accepted

 * Add support for decoding `Ed25519PrivateKey` from a PEM file using `Ed25519PrivateKey.fromPem()`

 * Add support for passing no argument to `ContractFunctionResult.get*()` methods.

 * Add `MnemonicValidationResult` which is the response type for `Mnemonic.validte()`

 * Add public method `Mnemonic.validate(): MnemonicValidationResult` which validates if the mnemonic
   came from the same wordlist, in the right order, and without misspellings.

 * Add `BadPemFileError` which is thrown when decoding a pem file fails.

### Fixed

 * Fixes `AddBytes32Array`

 * Fixes `Hbar.isNegative()` failing with `undefined`.

 * Fixes `CryptoTransferTransaction.addTransfer()` not supporting `BigNumber` or
   `number` as arguments.

 * Fixes `ConsensusTopicInfoQuery.setTopicId()` not supporting `ConsensusTopicIdLike`.

### Deprecated

 * Deprecates `Client.maxTransactionFee` and `Client.maxQueryPayment` getters.

 * Deprecates `ConsensusTopicCreateTransaction.setAutoRenewAccount()` was simply
   renamed to `ConsensusTopicCreateTransaction.setAutoRenewAccountId()`.

 * Deprecates `ConsensusTopicCreateTransaction.setExpirationTime()` with no replacement.

 * Deprecates `ConsensusTopicCreateTransaction.setValidStart()` with no replacement.

 * Deprecates `ConsensusTopicUpdateTransaction.setAutoRenewAccount()` with no replacement.

## v1.1.8

### Fixed

 * `TransactionRecord.getContractCallResult` and `TransactionRecord.getContractExecuteResult` were swapped
    internally and neither worked before.

 * Export `ConsensusMessageSubmitTransaction`.

## v1.1.7

### Fixed

 * Do not provide (and sign) a payment transaction for `AccountBalanceQuery`. It is not required.

## v1.1.6

### Added

 * Add `TransactionBuilder.getCost()` to return a very close estimate of the transaction fee (within 1%).

 * Add additional error classes to allow more introspection on errors:
    * `HederaPrecheckStatusError` - Thrown when the transaction fails at the node (the precheck)
    * `HederaReceiptStatusError` - Thrown when the receipt is checked and has a failing status. The error object contains the full receipt.
    * `HederaRecordStatusError` - Thrown when the record is checked and it has a failing status. The error object contains the full record.

 * `console.log(obj)` now prints out nice debug information for several types in the SDK including receipts

## v1.1.5

### Added

 * Add `TransactionReceipt.getConsensusTopicId()`.

 * Add `TransactionReceipt.getConsensusTopicRunningHash()`.

 * Add `TransactionReceipt.getConsensusTopicSequenceNumber()`.

 * Adds support for addresses with a leading `0x` prefix with `ContractFunctionParams.addAddress()`.

### Deprecated

 * Deprecates `Client.putNode()`. Use `Client.replaceNodes()` instead.

 * Depreactes `Transaction.getReceipt()` and `Transaction.getRecord()`. Use `TransactionId.getReceipt()` or
   `TransactionId.getRecord()` instead. The `execute` method on `Transaction` returns a `TransactionId`.

 * Deprecates `ConsensusSubmitMessageTransaction`. This was renamed to `ConsensusMessageSubmitTransaction` to
   match the Java SDK.

## v1.1.2

### Fixed

 * https://github.com/hashgraph/hedera-sdk-js/issues/175

## v1.1.1

### Fixed

 * `RECEIPT_NOT_FOUND` is properly considered and internally retried within `TransactionReceiptQuery`

## v1.1.0

### Fixed

 * Contract parameter encoding with BigNumbers

### Added

Add support for Hedera Consensus Service (HCS).

 * Add `ConsensusTopicCreateTransaction`, `ConsensusTopicUpdateTransaction`, `ConsensusTopicDeleteTransaction`, and `ConsensusMessageSubmitTransaction` transactions

 * Add `ConsensusTopicInfoQuery` query (returns `ConsensusTopicInfo`)

 * Add `MirrorClient` and `MirrorConsensusTopicQuery` which can be used to listen for HCS messages from a mirror node.

### Changed

Minor version bumps may add deprecations as we improve parity between SDKs
or fix reported issues. Do not worry about upgrading in a timely manner. All v1+ APIs
will be continuously supported.

 * Deprecated `SystemDelete#setId`; replaced with `SystemDelete#setFileId` or `SystemDelete#setContractId`

 * Deprecated `SystemUndelete#setId`; replaced with `SystemUndelete#setFileId` or `SystemUndelete#setContractId`

 * Deprecated `Hbar.of(val)`; replaced with `new Hbar(val)`

 * Deprecated `FreezeTransaction#setStartTime(Date)`; replaced with `FreezeTransaction#setStartTime(hour: number, minute: number)`

 * Deprecated `FreezeTransaction#setEndTime(Date)`; replaced with `FreezeTransaction#setEndTime(hour: number, minute: number)`

 * All previous exception types are no longer thrown. Instead there are a set of new exception types to match the Java SDK.

   * `HederaError` becomes `HederaStatusError`
   * `ValidationError` becomes `LocalValidationError`
   * `TinybarValueError` becomes `HbarRangeError`
   * `MaxPaymentExceededError` becomes `MaxQueryPaymentExceededError`
   * `BadKeyError` is a new exception type when attempting to parse or otherwise use a key that doesn't look like a key

## v1.0.1

### Added

 * Allow passing a string for a private key in `Client.setOperator`

### Fixed

 * Correct list of testnet node addresses

## v1.0.0

No significant changes since v1.0.0-beta.5

## v1.0.0-beta.5

### Fixed

 * Fix `getCost` for entity Info queries where the entity was deleted

### Added

 * Add support for unsigned integers (incl. Arrays) for contract encoding and decoding

 * Add `AccountUpdateTransaction.setReceiverSignatureRequired`

 * Add `AccountUpdateTransaction.setProxyAccountId`

### Changed

 * Rename `ContractExecuteTransaction.setAmount()` to `ContractExecuteTransaction.setPayableAmount()`

## v1.0.0-beta.4

### Added

 * `Client.forTestnet` makes a new client configured to talk to TestNet (use `.setOperator` to set an operater)

 * `Client.forMainnet` makes a new client configured to talk to Mainnet (use `.setOperator` to set an operater)

### Changed

 * Renamed `TransactionReceipt.accountId`, `TransactionReceipt.contractId`, `TransactionReceipt.fileId`, and
   `TransactionReceipt.contractId` to `TransactionReceipt.getAccountId()`, etc. to add an explicit illegal
   state check as these fields are mutually exclusive

 * Renamed `TransactionRecord.contractCallResult` to `TransactionRecord.getContractExecuteResult()`

 * Renamed `TransactionRecord.contractCreateResult` to `TransactionRecord.getContractCreateResult()`

## v1.0.0-beta.3

### Changed

 * `TransactionBuilder.setMemo` is renamed to `TransactionBuilder.setTransactionMemo` to avoid confusion
   as there are 2 other kinds of memos on transactions

### Fixed

 * Fix usage on Node versions less than 12.x

## v1.0.0-beta.2

### Changed

 * `CallParams` is removed in favor of `ContractFunctionParams` and closely mirrors type names from solidity
    * `addInt32`
    * `addInt256Array`
    * `addString`
    * etc.

 * `ContractFunctionResult` now closely mirrors the solidity type names
   * `getInt32`
   * etc.

 * `setFunctionParams(params)` on `ContractCallQuery` and `ContractExecuteTransaction` is now
   `setFunction(name, params)`

 * `ContractLogInfo.topicList` -> `ContractLogInfo.topics`

 * `FileInfo.deleted` -> `FileInfo.isDeleted`

 * `FileContentsQuery.execute` now directly returns `Uint8Array`

 * `ContractRecordsQuery.execute` now directly returns `TransactionRecord[]`

 * `AccountAmount.amount` (`String`) -> `AccountAmount.amount` (`Hbar`)

 * TransactionReceipt
    * `receiverSigRequired` -> `isReceiverSignatureRequired`
    * `autoRenewPeriodSeconds` -> `autoRenewPeriod`

### Fixed

 * Remove incorrect local validation for FileCreateTransaction and FileUpdateTransaction

 * Any `key` fields on response types (e.g., `AccountInfo`) are
   now `PublicKey` and can be any of the applicable key types

 * Fix transaction back-off when BUSY is returned

 * Default autoRenewPeriod on ContractCreate appropriately

## v0.8.0-beta.3

### Changed

 * Client constructor takes the network as `{ network: ... }` instead of `{ nodes: ... }`

 * Transactions and queries do not take `Client` in the constructor; instead, `Client` is passed to `execute`.

 * Removed `Transaction.executeForReceipt` and `Transaction.executeForRecord`

    These methods have been identified as harmful as they hide too much. If one fails, you do not know if the transaction failed to execute; or, the receipt/record could not be retrieved. In a mission-critical application, that is, of course, an important distinction.

    Now there is only `Transaction.execute` which returns a `TransactionId`. If you don't care about waiting for consensus or retrieving a receipt/record in your application, you're done. Otherwise you can now use any `TransactionId` and ask for the receipt/record (with a stepped retry interval until consensus) with `TransactionId.getReceipt` and `TransactionId.getRecord`.

    v0.7.x and below

    ```js
    let newAccountId = new AccountCreateTransaction(hederaClient)
        .setKey(newKey.publicKey)
        .setInitialBalance(1000)
        .executeForReceipt() // TransactionReceipt
        .accountId;
    ```

    v0.8.x and above

    ```js
    let newAccountId = new AccountCreateTransaction()
        .setKey(newKey.publicKey)
        .setInitialBalance(1000)
        .execute(hederaClient) // TranactionId
        .getReceipt(hederaClient) // TransactionReceipt
        .accountId;
    ```

 * Rename `setPaymentDefault` to `setPaymentAmount`

### Added

 * All transaction and query types that were in the Java SDK but not yet in the JS SDK (GetBySolidityIdQuery, AccountStakersQuery, etc.)

 * `TransactionId.getReceipt`

 * `TransactionId.getRecord`

 * `Transaction.toString`. This will dump the transaction (incl. the body) to a stringified JSON object representation of the transaction. Useful for debugging.

 * A default of 1 Hbar is now set for both maximum transaction fees and maximum query payments.

 * Smart Contract type encoding and decoding to match Java.

 * To/From string methods on AccountId, FileId, etc.

 * Internal retry handling for Transactions and Queries (incl. BUSY)

### Removed

 * `Transaction` and `Query` types related to claims<|MERGE_RESOLUTION|>--- conflicted
+++ resolved
@@ -4,19 +4,6 @@
 The format is based on [Keep a Changelog](https://keepachangelog.com/en/1.0.0/),
 and this project adheres to [Semantic Versioning](https://semver.org/spec/v2.0.0.html).
 
-<<<<<<< HEAD
-## v2.8.0
-
-### Added
-
- * Support for regenerating transaction IDs on demand if a request 
-   responses with `TRANSACITON_EXPIRED`
-
-### Fixed
-
- * `Transaction.sign()` should correctly save public keys and signers when sign on demand is disabled
- * `WebClient` failing to be constructed because its network was missing ports
-=======
 ## v2.9.0-beta.1
 
 ### Added
@@ -29,7 +16,18 @@
  * `[FileAppend|TopicMessageSubmit]Transaction.[set|get]ChunkSize()`, and changed default chunk size for `FileAppendTransaction` to 2048.
  * `AccountAllowance[Adjust|Approve]Transaction`
  * `TransactionRecord.tokenTransfersList`
->>>>>>> 57b6fc7d
+
+## v2.8.0
+
+### Added
+
+ * Support for regenerating transaction IDs on demand if a request 
+   responses with `TRANSACITON_EXPIRED`
+
+### Fixed
+
+ * `Transaction.sign()` should correctly save public keys and signers when sign on demand is disabled
+ * `WebClient` failing to be constructed because its network was missing ports
 
 ## v2.8.0-beta.2
 
