--- conflicted
+++ resolved
@@ -4,36 +4,10 @@
 The format is based on [Keep a Changelog](https://keepachangelog.com/en/1.0.0/),
 and this project adheres to [Semantic Versioning](https://semver.org/spec/v2.0.0.html).
 
-<<<<<<< HEAD
-## v2.14.0-beta.2
-
-### Added
-
- * `ContractEvmTransaction`
-
-=======
->>>>>>> 0a92eaf8
-## v2.14.0-beta.1
-
-### Added
-
-<<<<<<< HEAD
- * More status codes to `Status`
-
-### Changed
-
- * `[Wallet|Signer|Provider].sendRequest()` -> `[Wallet|Signer|Provider].call()`
- * `[Wallet|Signer].[sign|populate|check]Transaction()` are now generic over the parameter
- * `Wallet.checkTransaction` should not error if the `Transaction.transactionId` is `null`
-
-### Fixed
-
- * Bumped `@hashgraph/proto` version to correctly support account allowances
- * `TransactionId.transactionId` accessor should not error if there is no transaction ID set and
-   instead should return a nullable `TransactionId`
- * `ContractFunctionParameters.addBytes()` where the byte length is a factor of 32 and greater than 32
- * `[Web|Native]Channel` should correctly propagate the error from `fetch()`
-=======
+## Unreleased
+
+### Added
+
  * ContractCreateTransaction.[get|set]maxAutomaticTokenAssociation
  * ContractUpdateTransaction.[get|set]maxAutomaticTokenAssociation
  * ContractCreateFlow.[get|set]maxAutomaticTokenAssociation
@@ -42,7 +16,32 @@
  * ContractCreateTransactionIntegrationTest
  * ContractUpdateTransactionIntegrationTest
  * Status response codes for `314-319`
->>>>>>> 0a92eaf8
+
+## v2.14.0-beta.2
+
+### Added
+
+ * `ContractEvmTransaction`
+
+## v2.14.0-beta.1
+
+### Added
+
+ * More status codes to `Status`
+
+### Changed
+
+ * `[Wallet|Signer|Provider].sendRequest()` -> `[Wallet|Signer|Provider].call()`
+ * `[Wallet|Signer].[sign|populate|check]Transaction()` are now generic over the parameter
+ * `Wallet.checkTransaction` should not error if the `Transaction.transactionId` is `null`
+
+### Fixed
+
+ * Bumped `@hashgraph/proto` version to correctly support account allowances
+ * `TransactionId.transactionId` accessor should not error if there is no transaction ID set and
+   instead should return a nullable `TransactionId`
+ * `ContractFunctionParameters.addBytes()` where the byte length is a factor of 32 and greater than 32
+ * `[Web|Native]Channel` should correctly propagate the error from `fetch()`
 
 ## v2.13.1
 
