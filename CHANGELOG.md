# Changelog
All notable changes to this project will be documented in this file.

The format is based on [Keep a Changelog](https://keepachangelog.com/en/1.0.0/),
and this project adheres to [Semantic Versioning](https://semver.org/spec/v2.0.0.html).

<<<<<<< HEAD
## v2.12.1

### Fixed

 * Only check for logging environment variables inside `index.js`
 * Update `Exectuable`, `Query`, and `CostQuery` to correctly set `nodeAccountIds`
 * Make suer `Query` saves the operator from the client to be used when building
   new payment transactions
=======
## v2.13.0-beta.1

### Added 

 * `ContractFunctionResult.[gas|amount|functionParameters]`
 * `AccountAllowanceDeleteTransaction`
>>>>>>> 6266db20

## v2.12.0

### Added

 * `AccountInfoFlow.verify[Signature|Transaction]()`
 * `Client.[set|get]NodeMinReadmitPeriod()`
 * Support for using any node from the entire network upon execution
   if node account IDs have no been locked for the request.
 * Support for all integer widths for `ContractFunction[Result|Selector|Params]`
 * `AccountAllowanceApproveTransaction.approve[Hbar|Token|TokenNft]Allowance()`
 * `AccountAllowanceAdjustTransaction.[grant|revoke][Hbar|Token|TokenNft]Allowance()`
 * `AccountAllowanceAdjustTransaction.[grant|revoke]TokenNftAllowanceAllSerials()`
 * `TransactionRecord.[hbar|token|tokenNft]AllowanceAdjustments`
 * `TransferTransaction.addApproved[Hbar|Token|Nft]Transfer()`

### Deprecated

 * `AccountAllowanceApproveTransaction.add[Hbar|Token|TokenNft]Allowance[WithOwner]()`, use `approve*Allowance()` instead.
 * `AccountAllowanceAdjustTransaction.add[Hbar|Token|TokenNft]Allowance[WithOwner]()`, use `[grant|revoke]*Allowance()` instead.
 * `TransferTransaction.set[Hbar|Token|Nft]TransferApproval()`, use `addApproved*Transfer()` instead.

### Changed

 * Network behavior to follow a more standard approach (remove the sorting we
   used to do).

### Fixed

 * Ledger ID checksums
 * `Transaction.fromBytes()` should validate all the transaction bodies are the same
 * `ExchangeRate._[from|to]Protobuf()` should correctly decode `expirationTime`
 * Mark `expo` as a optional peer dependency
 * `SubscriptionHandle` should be exported
 * `TransferTransaction` transfers merging

## v2.11.3

### Fixed

 * Scheduled transactions should use the default transaction fee if a fee was not
   explicitly set

## v2.11.2

### Added

 * `TransactionRecord.[hbar|token|tokenNft]AllowanceAdjustments`
 * `TransferTransaction.addApproved[Hbar|Token|Nft]Transfer()`

## v2.11.1

### Added

 * `AccountAllowanceApproveTransaction.approve[Hbar|Token|TokenNft]Allowance()`
 * `AccountAllowanceAdjustTransaction.[grant|revoke][Hbar|Token|TokenNft]Allowance()`
 * `AccountAllowanceAdjustTransaction.[grant|revoke]TokenNftAllowanceAllSerials()`

## v2.12.0-beta.1

### Added

 * `AccountInfoFlow.verify[Signature|Transaction]()`
 * `Client.[set|get]NodeMinReadmitPeriod()`
 * Support for using any node from the entire network upon execution
   if node account IDs have no been locked for the request.
 * Support for all integer widths for `ContractFunction[Result|Selector|Params]`
 * `AccountAllowanceApproveTransaction.approve[Hbar|Token|TokenNft]Allowance()`
 * `AccountAllowanceAdjustTransaction.[grant|revoke][Hbar|Token|TokenNft]Allowance()`
 * `AccountAllowanceAdjustTransaction.[grant|revoke]TokenNftAllowanceAllSerials()`
 * `TransactionRecord.[hbar|token|tokenNft]AllowanceAdjustments`
 * `TransferTransaction.addApproved[Hbar|Token|Nft]Transfer()`
 * Ledger ID checksums
 * `Transaction.fromBytes()` should validate all the transaction bodies are the same

### Deprecated

 * `AccountAllowanceApproveTransaction.add[Hbar|Token|TokenNft]Allowance[WithOwner]()`, use `approve*Allowance()` instead.
 * `AccountAllowanceAdjustTransaction.add[Hbar|Token|TokenNft]Allowance[WithOwner]()`, use `[grant|revoke]*Allowance()` instead.
 * `TransferTransaction.set[Hbar|Token|Nft]TransferApproval()`, use `addApproved*Transfer()` instead.

### Changed

 * Network behavior to follow a more standard approach (remove the sorting we
   used to do).

### Fixed

 * Ledger ID checksums
 * `Transaction.fromBytes()` should validate all the transaction bodies are the same
 * `ExchangeRate._[from|to]Protobuf()` should correctly decode `expirationTime`
 * Mark `expo` as a optional peer dependency

### Added

## v2.11.0

### Added

 * `LocalWallet`
 * `LocalProvider`
 * `Provider`
 * `Signer`
 * `Wallet`
 * `SignerSignature`
 * Verbose logging using `js-logger`
 * `Client.setRequestTimeout()`

### Fixed

 * TLS for mirror nodes
 * Transactions should have an appropriate default (copied from Java SDK)
 * Min/max backoff for nodes should start at 8s to 60s
 * The current backoff for nodes should be used when sorting inside of network
   meaning nodes with a smaller current backoff will be prioritized
 * Chunked transactions (`FileAppendTransaction` and `TopicMessageSubmitTransaction`) should
   use the correct transation ID per transaction
 * Transaction removing signatures when calling `Transaction.[toBytes|getTransactionHash]()`

## v2.11.0-beta.1

### Added

 * `LocalWallet`
 * `LocalProvider`
 * `Provider`
 * `Signer`
 * `Wallet`
 * `SignerSignature`
 * Verbose logging using `js-logger`
 * `Client.setRequestTimeout()`

### Fixed

 * TLS for mirror nodes
 * Transactions should have an appropriate default (copied from Java SDK)
 * Min/max backoff for nodes should start at 8s to 60s
 * The current backoff for nodes should be used when sorting inside of network
   meaning nodes with a smaller current backoff will be prioritized
 * Chunked transactions (`FileAppendTransaction` and `TopicMessageSubmitTransaction`) should
   use the correct transation ID per transaction
 * Transaction removing signatures when calling `Transaction.[toBytes|getTransactionHash]()`

## v2.10.1

### Fixes

 * `NativeClient` IPs should have a port

## v2.10.0

### Added

 * `AddressBookQuery`
 * Status codes
 * `*[Transaction|Query].setGrpcDeadline()`
 * `*Allowance.ownerAccountId`

### Fixed

 * Mirror network incorrectly using `433` for TLS instead of `443`
 * `TransactionReceipt` protobuf encoding
 * `ContractId.fromString()`

## v2.10.0-beta.1

### Added

 * `AddressBookQuery`
 * Status codes
 * `*[Transaction|Query].setGrpcDeadline()`
 * `*Allowance.ownerAccountId`

## v2.9.1

### Fixed

 * Mirror network incorrectly using `433` for TLS instead of `443`
 * `TransactionReceipt` protobuf encoding
 * `ContractId.fromString()`

## v2.10.0-beta.1

### Added

 * `AddressBookQuery`
 * Status codes
 * `*[Transaction|Query].setGrpcDeadline()`
 * `*Allowance.ownerAccountId`

### Fixed

 * Mirror network incorrectly using `433` for TLS instead of `443`
 * `TransactionReceipt` protobuf encoding
 * `ContractId.fromString()`

## v2.9.0

### Added

 * `ContractId.fromEvmAddress()`
 * `ContractFunctionResult.stateChanges`
 * `ContractFunctionResult.evmAddress`
 * `ContractStateChange`
 * `StorageChange`
 * `[FileAppend|TopicMessageSubmit]Transaction.[set|get]ChunkSize()`, and changed default chunk size for `FileAppendTransaction` to 2048.
 * `AccountAllowance[Adjust|Approve]Transaction`
 * `TransactionRecord.tokenTransfersList`

## v2.9.0-beta.1

### Added

 * `ContractId.fromEvmAddress()`
 * `ContractFunctionResult.stateChanges`
 * `ContractFunctionResult.evmAddress`
 * `ContractStateChange`
 * `StorageChange`
 * `[FileAppend|TopicMessageSubmit]Transaction.[set|get]ChunkSize()`, and changed default chunk size for `FileAppendTransaction` to 2048.
 * `AccountAllowance[Adjust|Approve]Transaction`
 * `TransactionRecord.tokenTransfersList`
 * `AccountAllowance[Adjust|Approve]Transaction`
 * `AccountInfo.[hbar|token|tokenNft]Allowances`
 * `[Hbar|Token|TokenNft]Allowance`
 * `[Hbar|Token|TokenNft]Allowance`
 * `TransferTransaction.set[Hbar|Token|TokenNft]TransferApproval()`

## v2.8.0

### Added

 * Support for regenerating transaction IDs on demand if a request 
   responses with `TRANSACITON_EXPIRED`

### Fixed

 * `Transaction.sign()` should correctly save public keys and signers when sign on demand is disabled
 * `WebClient` failing to be constructed because its network was missing ports

## v2.8.0-beta.2

### Fixed

 * `Transaction.sign()` should correctly save public keys and signers when sign on demand is disabled
 * `WebClient` failing to be constructed because its network was missing ports

## v2.7.1

### Fixed

 * `WebClient` failing to be constructed because its network was missing ports

## v2.8.0-beta.1

### Added

 * Support for regenerating transaction IDs on demand if a request 
   responses with `TRANSACITON_EXPIRED`

## v2.7.0

### Added

 * `[Private|Public]Key.toAccountId()`
 * `TokenUpdateTransaction.[get|set]PauseKey()`
 * `TokenUpdateTransaction.setSupplyKey()`
 * Updated `Status` with new response codes
 * `AccountId.aliasKey`, including `AccountId.[to|from]String()` support.
 * `[PublicKey|PrivateKey].toAccountId()`.
 * `aliasKey` fields in `TransactionRecord` and `AccountInfo`.
 * `nonce` field in `TransactionId`, including `TransactionId.[set|get]Nonce()`
 * `children` fields in `TransactionRecord` and `TransactionReceipt`
 * `duplicates` field in `TransactionReceipt`
 * `[TransactionReceiptQuery|TransactionRecordQuery].[set|get]IncludeChildren()`
 * `TransactionReceiptQuery.[set|get]IncludeDuplicates()`
 * New response codes.
 * Support for ECDSA SecP256K1 keys.
 * `PrivateKey.generate[ED25519|ECDSA]()`
 * `[Private|Public]Key.from[Bytes|String][DER|ED25519|ECDSA]()`
 * `[Private|Public]Key.to[Bytes|String][Raw|DER]()`

### Fixed

 * Requests should retry on `INTERNAL` consistently
 * Signing data which contains bytes larger than a value of 127
 * `[Private|Public]Key.fromBytesEcdsa()` checking for the wrong bytes length

### Deprecated

 * `TokenUpdateTransaction.setsupplyKey()` - use `setSupplyKey()` instead
 * `PrivateKey.generate()`, use `PrivateKey.generate[ED25519|ECDSA]()` instead.

## v2.7.0-beta.4

### Fixed

 * Signing data which contains bytes larger than a value of 127
 * `[Private|Public]Key.fromBytesEcdsa()` checking for the wrong bytes length

## v2.7.0-beta.3

### Added

 * `TokenUpdateTransaction.[get|set]PauseKey()`
 * `TokenUpdateTransaction.setSupplyKey()`
 * Updated `Status` with new response codes

### Deprecated

 * `TokenUpdateTransaction.setsupplyKey()` - use `setSupplyKey()` instead

## v2.7.0-beta.2

### Added

 * `[Private|Public]Key.toAccountId()`

## v2.7.0-beta.1

### Added

 * `AccountId.aliasKey`, including `AccountId.[to|from]String()` support.
 * `[PublicKey|PrivateKey].toAccountId()`.
 * `aliasKey` fields in `TransactionRecord` and `AccountInfo`.
 * `nonce` field in `TransactionId`, including `TransactionId.[set|get]Nonce()`
 * `children` fields in `TransactionRecord` and `TransactionReceipt`
 * `duplicates` field in `TransactionReceipt`
 * `[TransactionReceiptQuery|TransactionRecordQuery].[set|get]IncludeChildren()`
 * `TransactionReceiptQuery.[set|get]IncludeDuplicates()`
 * New response codes.
 * Support for ECDSA SecP256K1 keys.
 * `PrivateKey.generate[ED25519|ECDSA]()`
 * `[Private|Public]Key.from[Bytes|String][DER|ED25519|ECDSA]()`
 * `[Private|Public]Key.to[Bytes|String][Raw|DER]()`

### Deprecated

 * `PrivateKey.generate()`, use `PrivateKey.generate[ED25519|ECDSA]()` instead.

### Fixed

 * Requests should retry on `INTERNAL` consistently

## v2.6.0

### Added

 * Support for multiple IPs per node
 * New smart contract response codes

### Fixed

 * `TransferTransaction` should deterministically order transfers before submitting transaction

## v2.6.0-beta.1

## Added

 * New smart contract response codes

## v2.5.0

### Fixed

 * `WebClient` should be able to construct an empty `MirrorNetwork`
 * Bad imports while using Common JS

### Deprecated

 * `ContractUpdateTransaction.[set|get]ByteCodeFileId()`
 * `ContractCallQuery.[set|get]MaxResultSize()`

## v2.5.0-beta.2

### Fixed

 * Bad imports while using Common JS

## v2.5.0-beta.1

### Deprecated

 * `ContractUpdateTransaction.[set|get]ByteCodeFileId()`
 * `ContractCallQuery.[set|get]MaxResultSize()`

## v2.4.1

### Fixed

 * Bad imports while using Common JS

## v2.4.0

### Added

 * TLS support
 * `Client.[get|set]TransportSecurity()` - Enable/Disable TLS
 * `*Id.toSolidityAddress()`
 * Support for `number` in all `ContractFunctionParam.add[Uint|Int]*()` methods

### Fixed

 * `*Id.fromSolidityAddress()`

## v2.3.0

### Added

 * `FreezeType`
 * `FreezeTransaction.[get|set]FreezeType()`
 * `FreezeTransaction.[get|set]FileId()`
 * `FreezeTransaction.[get|set]FileHash()`

### Deprecated

 * `FreezeTransaction.[get|set]UpdateFileId()`, use `.[get|set]FileId()` instead.

## v2.2.0

### Fixed

 * gRPC client not timing out on unresponsive connections

## v2.2.0-beta.1

### Added

 * Support for HIP-24 (token pausing)
    * `TokenInfo.pauseKey`
    * `TokenInfo.pauseStatus`
    * `TokenCreateTransaction.pauseKey`
    * `TokenUpdateTransaction.pauseKey`
    * `TokenPauseTransaction`
    * `TokenUnpauseTransaction`

## v2.1.1

### Fixed

 * UTF8 encoding and ecoding in React Native

## v2.1.0

### Added

 * Support for automatic token associations
    * `TransactionRecord.automaticTokenAssociations`
    * `AccountInfo.maxAutomaticTokenAssociations`
    * `AccountCreateTransaction.maxAutomaticTokenAssociations`
    * `AccountUpdateTransaction.maxAutomaticTokenAssociations`
    * `TokenRelationship.automaticAssociation`
    * `TokenAssociation`

### Fixed

 * `TransferTransaction.addHbarTransfer()` was not combining transfers

## v2.1.0-beta.1

### Added

 * Support for automatic token associations
    * `TransactionRecord.automaticTokenAssociations`
    * `AccountInfo.maxAutomaticTokenAssociations`
    * `AccountCreateTransaction.maxAutomaticTokenAssociations`
    * `AccountUpdateTransaction.maxAutomaticTokenAssociations`
    * `TokenRelationship.automaticAssociation`
    * `TokenAssociation`

## v2.0.30

### Added

 * `TokenNftInfo.toString()` - Stringifies the JSON representation of the current `TokenNftInfo`
 * `TokenNftInfo.toJson()` - JSON representation of the current `TokenNftInfo`
 * `Timestamp.toString()` - displays as `<seconds>.<nanos>`. Use `Timestamp.toDate()` to print differently

### Deprecated

 * `TokenNftInfoQuery.[set|get]AccountId()` with no replacement
 * `TokenNftInfoQuery.[set|get]TokenId()` with no replacement
 * `TokenNftInfoQuery.[set|get]Start()` with no replacement
 * `TokenNftInfoQuery.[set|get]End()` with no replacement
 * `TokenMintTransaction.[add|set]Metadata()` support for string metadata

## v2.0.29

### Added

 * Support for `CustomRoyaltyFees`
 * Updated `Status` with new response codes
 * Implemented `Client.[set|get]NetworkName()`

## v2.0.28

### Added

 * `Client.pingAll()` - pings all network nodes
 * `Client.[set|get]NodeWaitTime()` - minimum delay for nodes that are nto responding
 * `Client.[set|get]MaxAttempts()` - max number of attempts for each request
 * `Client.[set|get]MaxNodesPerTransaction()` - number of node account IDs to use per request
 * `CustomFixedFee.[set|get]HbarAmount()` - helper method to set both `denominatingTokenId` and `amount` when fee is an `Hbar` amount
 * `CustomFixedFee.setDenominatingTokenToSameToken()` - helper method to set `denominatingTokenId` to `0.0.0` which is not obvious

### Changed

 * `Client.ping()` will no longer throw an error

### Deprecated

 * `*[Transaction|Query].[set|get]MaxRetries()` - Use `*[Transaction|Query].[set|get]MaxAttempts()` instead

### Fixed

 * `PrivateKey.signTransaction()` and `PublicKey.verifyTransaction()` should correctly freeze an unfrozen transaction

## v2.0.27

### Added

 * Updated `Status` with new response codes
 * Support for `Hbar.[from|to]String()` to be reversible
 * `Client.setAutoValidateChecksums()` set whether checksums on ids will be automatically validated upon attempting to execute a transaction or query.  Disabled by default.  Check status with `Client.isAutoValidateChecksumsEnabled()`
 * `*Id.toString()` no longer stringifies with checksums.  Use `*Id.getChecksum()` to get the checksum that was parsed, or use `*Id.toStringWithChecksum(client)` to stringify with the correct checksum for that ID on the client's network.
 * `*Id.validateChecksum()` to validate a checksum.  Throws new `BadEntityIdException`

### Fixed

 * Free queries should not longer attempt to sign payment transactions
 * All enitty IDs within response should no longer contain a checskum. 
   Use `*Id.toStringWithChecksum(Client)` to stringify with a checksum
 * `ReceiptStatusError` should contain a properly filled out `TransactionReceipt`

### Deprecated

 * `*Id.validate()` use `*Id.validateChecksum()` instead

## v2.0.26

### Changed

 * Updated `Status` and `FeeDataType` with new codes

## v2.0.25

### Added

 * `TokenCreateTransaction.[get|set]FeeScheduleKey()`
 * Support for parsing file 0.0.111 using `FeeSchedules`

### Fixed

 * `TokenMintTransaction.[to|from]Bytes()` incorrectly parsing the transaction body

### Removed

 * `TokenCreateTransaction.addCustomFee()` - use `TokenCreateTransaction.setCustomFees()` instead

## v2.0.25-beta.1

### Added

 * Support for NFTS
    * Creating NFT tokens
    * Minting NFTs
    * Burning NFTs
    * Transfering NFTs
    * Wiping NFTs
    * Query NFT information
 * Support for Custom Fees on tokens:
    * Setting custom fees on a token
    * Updating custom fees on an existing token

### Fixed

 * Loading keystore should no longer error when `CipherAlgorithm` doesn't match case
 * `PrivateKey.legacyDerive()` should now be consistent with the v1.4.6 JS SDK

## v2.0.24

### Added

 * `Hbar.fromTinybar()` supports `BigNumber`
 * `Hbar.toString()` supports `HbarUnit`
 * Implemented to and from bytes for `TopicInfo` and `TokenInfo`
 * Support for `sign-on-demand`
    * This is disabled by default to you'll need to enable it using `Client.setSignOnDemand(true)`
    * If `sign-on-demand` is enabled you'll need to use `async` versions of these methods:
        * `*Transaction.toBytes()` -> `*Transaction.toBytesAsync()`
        * `*Transaction.getSignatures()` -> `*Transaction.getSignaturesAsync()`
        * `*Transaction.getTransactionHash()` -> `*Transaction.getTransactionHashAsync()`

### Changes

 * All requests now retry on gRPC status `INTERNAL` if error returned contains `RST_STREAM`

## v2.0.23

### Added

 * Added support for TLS on mirror node connections
 * Implemented `*Id.clone()` (this is used internally to fix some issues that only surface in React Native)
 * Implement `Timestamp.plusNanos()`
 * Added support for entity ID checksums. The network will be extracted from the checksum of the
   entity ID and validated on each request to make sure a request is not happening on one network
   while an entity ID references another network. Entity IDs with a network will print with a checksum
   while entity IDs without a checksum will not print the checksum part.

### Fixed

 * `TopicMessageQuery.startTime` not updating start time by one nanosecond causing a message to appear twice
   if the connection reset
 * `TopicMessageQuery` should log retries
 * `TransactionReceipt` error handling; this should now throw an error contain the receipt

## v2.0.22

### Fixed

 * `TopicMessageQuery.maxBackoff` was not being used at all
 * `TopicMessageQuery.limit` was being incorrectly update with full `TopicMessages` rather than per chunk
 * `TopicMessageQuery.startTime` was not being updated each time a message was received
 * `TopicMessageQuery.completionHandler` was be called at incorrect times

## v2.0.21

### Added

 * Exposed `AccountBalance.tokenDecimals`
 * Support for `string` parameters in `Hbar.fromTinybars()`
 * `Hbar.toBigNumber()` which is a simple wrapper around `Hbar.to(HbarUnit.Hbar)`
 * `AccountBalance.toJSON()`
 * Support for `maxBackoff`, `maxAttempts`, `retryHandler`, and `completionHandler` in `TopicMessageQuery`
 * Default logging behavior to `TopicMessageQuery` if an error handler or completion handler was not set

### Fixed

 * `TopicMessageQuery` retry handling; this should retry on more gRPC errors
 * `TopicMessageQuery` max retry timeout; before this would could wait up to 4m with no feedback
 * Missing `@readonly` tag on `TokenInfo.tokenMemo`
 * `Keystore` failing to recognize keystores generated by v1 SDKs
 * Errors caused by the use `?.` and `??` within a node 12 context
 * `TopicMessageQuery`

## v2.0.20

### Added

 * `PrivateKey.legacyDerive()` - Derive private key using legacy derivations
 * `Hbar.fromTinybars()` supports `string` parameter
 * `Hbar.toBigNumber()` aliases `Hbar.to(HbarUnit.Hbar)`
 * `AccountBalance.tokenDecimals` - Represents the decimals on a token
 * `AccountBalance.toString()` should print a `JSON.stringified()` output
 * `AccountBalance.toJSON()`

### Changed

 * `Mnemonic.toLegacyPrivateKey()` no longer automaticaly derives `PrivateKey`, instead produces root `PrivateKey`
   Use `PrivateKey.legacyDerive()` to derive the proper `PrivateKey` manually
 * Removed the use of `@hashgraph/protobufjs` in favor of `protobufjs`
   The reason `@hashgraph/protobufjs` even exists is because `protobufjs` contains `eval`
   which fails CSP in browser. However, while running integration tests through `vite` and
   `mocha` it seems the `eval` was never hit.
 * Moved from `yarn` to `pnpm` because of performance issues with `yarn`

## v2.0.19

### Added

 * Scheduled transaction support: `ScheduleCreateTransaction`, `ScheduleDeleteTransaction`, and `ScheduleSignTransaction`
 * React Native support
 * Support for raw `proto.Transaction` bytes in `Transaction.fromBytes()`
   * This means v1 SDK's `Transaction.toBytes()` will now be supported in v2 `Transaction.fromBytes()`
     However, `Transaction.toBytes()` and `Transaction.getTransactionHas()` in v2 will produce different
     results in the v1 SDK's.

### Fixed

 * addSignature() Behavior Differs Between Implementations [NCC-E001154-005]
 * Decreased `CHUNK_SIZE` 4096->1024 and increased default max chunks 10->20
 * Export `StatusError`, `PrecheckStatusError`, `ReceiptStatusError`, and `BadKeyError`
 * `KeyList.toString()`
 * `AccountBalance.toString()`

### Deprecated

 * `new TransactionId(AccountId, Instant)` - Use `TransactionId.withValidStart()` instead.

## v2.0.18 - Deprecated

## v2.0.17-beta.7

### Fixed

 * addSignature() Behavior Differs Between Implementations [NCC-E001154-005]
 * Decreased `CHUNK_SIZE` 4096->1024 and increased default max chunks 10->20
 * Renamed `ScheduleInfo.getTransaction()` -> `ScheduleInfo.getScheduledTransaction()`

## v2.0.17-beta.6

### Added

 * React Native support

## v2.0.17-beta.5 - Deprecated

## v2.0.17-beta.4

### Fixed

 * Scheduled transactions should use new HAPI protobufs
 * Removed `nonce` from `TransactionId`
 * `schedule-multi-sig-transaction` example to use new scheduled transaction API

### Removed
 * `ScheduleCreateTransaction.addScheduledSignature()`
 * `ScheduleCreateTransaction.scheduledSignatures()`
 * `ScheduleSignTransaction.addScheduledSignature()`
 * `ScheduleSignTransaction.scheduledSignatures()`

## v2.0.17-beta.3

### Added

 * Support for raw `proto.Transaction` bytes in `Transaction.fromBytes()`
   * This means v1 SDK's `Transaction.toBytes()` will now be supported in v2 `Transaction.fromBytes()`
     However, `Transaction.toBytes()` and `Transaction.getTransactionHas()` in v2 will produce different
     results in the v1 SDK's.
 * Export `StatusError`, `PrecheckStatusError`, `ReceiptStatusError`, and `BadKeyError`

### Fixed

 * A few examples that did not work with `CONFIG_FILE` environment variable

## v2.0.17-beta.2

### Added

 * Support for setting signatures on the underlying scheduled transaction
 * `TransactionReceipt.scheduledTransactionId`
 * `ScheduleInfo.scheduledTransactionId`
 * `TransactionRecord.scheduleRef`
 * Support for scheduled and nonce in `TransactionId`
   * `TransactionId.withNonce()` - Supports creating transaction ID with random bytes.
   * `TransactionId.[set|get]Scheduled()` - Supports scheduled transaction IDs.
 * `memo` fields for both create and update transactions and info queries
   * `Account[Create|Update]Transaction.[set|get]AccountMemo()`
   * `File[Create|Update]Transaction.[set|get]AccountMemo()`
   * `Token[Create|Update]Transaction.[set|get]AccountMemo()`
   * `AccountInfoQuery.accountMemo`
   * `FileInfoQuery.fileMemo`
   * `TokenInfoQuery.tokenMemo`

### Fixed

 * `ScheduleInfo.*ID` field names should use `Id`
   Ex. `ScheduleInfo.creatorAccountID` -> `ScheduleInfo.creatorAccountId`
 * Renamed `ScheduleInfo.memo` -> `ScheduleInfo.scheduleMemo`
 * Chunked transactions should not support scheduling if the data provided is too large
   * `TopicMessageSubmitTransaction`
   * `FileAppendTransaction`

## v2.0.17-beta.1

### Added

 * Support for scheduled transactions.
   * `ScheduleCreateTransaction` - Create a new scheduled transaction
   * `ScheduleSignTransaction` - Sign an existing scheduled transaction on the network
   * `ScheduleDeleteTransaction` - Delete a scheduled transaction
   * `ScheduleInfoQuery` - Query the info including `bodyBytes` of a scheduled transaction
   * `ScheduleId`

### Fixed

 * `KeyList.toString()`
 * `AccountBalance.toString()`

### Deprecated

 * `new TransactionId(AccountId, Instant)` - Use `TransactionId.withValidStart()` instead.

## v2.0.15

### Added
 * Implement `Client.forName()` to support construction of client from network name.
 * Implement `PrivateKey.verifyTransaction()` to allow a user to verify a transaction was signed with a partiular key.

## v2.0.14

### General Changes
    * All queries and transactions support setting fields in the constructor using
      an object, e.g. `new AccountBalanceQuery({ accountId: "0.0.3" })`, or
      `new AccountCreateTransaction({ key: client.operatorPublicKey, initialBalance: 10 })`.
    * Almost all instances of `BigNumber` have been replaced with `Long`

## v1.1.12

### Fixed

 * `Ed25519PrivateKey.fromMnemonic` regressed in v1.1.8 and was not working in the browser.

 * Use detached signatures when signing the transaction. This should allow for much larger transactions to be submitted.

## v1.1.11

### Fixed

 * `Ed25519PrivateKey.fromKeystore` regressed in v1.1.9 and was not working in the browser

## v1.1.10

### Added

  * `Client.ping(id: AccountIdLike)` Pings a node by account ID.

  * `Ed25519PrivateKey.fromMnemonic` works with legacy 22-word phrases.

### Deprecated

  * `Client.getAccountBalance()` to match the Java SDK. Use `AccountBalanceQuery` directly instead.

## v1.1.9

### Added

 * Allow BigNumber or String to be used as Tinybar where Tinybar was accepted

 * Add support for decoding `Ed25519PrivateKey` from a PEM file using `Ed25519PrivateKey.fromPem()`

 * Add support for passing no argument to `ContractFunctionResult.get*()` methods.

 * Add `MnemonicValidationResult` which is the response type for `Mnemonic.validte()`

 * Add public method `Mnemonic.validate(): MnemonicValidationResult` which validates if the mnemonic
   came from the same wordlist, in the right order, and without misspellings.

 * Add `BadPemFileError` which is thrown when decoding a pem file fails.

### Fixed

 * Fixes `AddBytes32Array`

 * Fixes `Hbar.isNegative()` failing with `undefined`.

 * Fixes `CryptoTransferTransaction.addTransfer()` not supporting `BigNumber` or
   `number` as arguments.

 * Fixes `ConsensusTopicInfoQuery.setTopicId()` not supporting `ConsensusTopicIdLike`.

### Deprecated

 * Deprecates `Client.maxTransactionFee` and `Client.maxQueryPayment` getters.

 * Deprecates `ConsensusTopicCreateTransaction.setAutoRenewAccount()` was simply
   renamed to `ConsensusTopicCreateTransaction.setAutoRenewAccountId()`.

 * Deprecates `ConsensusTopicCreateTransaction.setExpirationTime()` with no replacement.

 * Deprecates `ConsensusTopicCreateTransaction.setValidStart()` with no replacement.

 * Deprecates `ConsensusTopicUpdateTransaction.setAutoRenewAccount()` with no replacement.

## v1.1.8

### Fixed

 * `TransactionRecord.getContractCallResult` and `TransactionRecord.getContractExecuteResult` were swapped
    internally and neither worked before.

 * Export `ConsensusMessageSubmitTransaction`.

## v1.1.7

### Fixed

 * Do not provide (and sign) a payment transaction for `AccountBalanceQuery`. It is not required.

## v1.1.6

### Added

 * Add `TransactionBuilder.getCost()` to return a very close estimate of the transaction fee (within 1%).

 * Add additional error classes to allow more introspection on errors:
    * `HederaPrecheckStatusError` - Thrown when the transaction fails at the node (the precheck)
    * `HederaReceiptStatusError` - Thrown when the receipt is checked and has a failing status. The error object contains the full receipt.
    * `HederaRecordStatusError` - Thrown when the record is checked and it has a failing status. The error object contains the full record.

 * `console.log(obj)` now prints out nice debug information for several types in the SDK including receipts

## v1.1.5

### Added

 * Add `TransactionReceipt.getConsensusTopicId()`.

 * Add `TransactionReceipt.getConsensusTopicRunningHash()`.

 * Add `TransactionReceipt.getConsensusTopicSequenceNumber()`.

 * Adds support for addresses with a leading `0x` prefix with `ContractFunctionParams.addAddress()`.

### Deprecated

 * Deprecates `Client.putNode()`. Use `Client.replaceNodes()` instead.

 * Depreactes `Transaction.getReceipt()` and `Transaction.getRecord()`. Use `TransactionId.getReceipt()` or
   `TransactionId.getRecord()` instead. The `execute` method on `Transaction` returns a `TransactionId`.

 * Deprecates `ConsensusSubmitMessageTransaction`. This was renamed to `ConsensusMessageSubmitTransaction` to
   match the Java SDK.

## v1.1.2

### Fixed

 * https://github.com/hashgraph/hedera-sdk-js/issues/175

## v1.1.1

### Fixed

 * `RECEIPT_NOT_FOUND` is properly considered and internally retried within `TransactionReceiptQuery`

## v1.1.0

### Fixed

 * Contract parameter encoding with BigNumbers

### Added

Add support for Hedera Consensus Service (HCS).

 * Add `ConsensusTopicCreateTransaction`, `ConsensusTopicUpdateTransaction`, `ConsensusTopicDeleteTransaction`, and `ConsensusMessageSubmitTransaction` transactions

 * Add `ConsensusTopicInfoQuery` query (returns `ConsensusTopicInfo`)

 * Add `MirrorClient` and `MirrorConsensusTopicQuery` which can be used to listen for HCS messages from a mirror node.

### Changed

Minor version bumps may add deprecations as we improve parity between SDKs
or fix reported issues. Do not worry about upgrading in a timely manner. All v1+ APIs
will be continuously supported.

 * Deprecated `SystemDelete#setId`; replaced with `SystemDelete#setFileId` or `SystemDelete#setContractId`

 * Deprecated `SystemUndelete#setId`; replaced with `SystemUndelete#setFileId` or `SystemUndelete#setContractId`

 * Deprecated `Hbar.of(val)`; replaced with `new Hbar(val)`

 * Deprecated `FreezeTransaction#setStartTime(Date)`; replaced with `FreezeTransaction#setStartTime(hour: number, minute: number)`

 * Deprecated `FreezeTransaction#setEndTime(Date)`; replaced with `FreezeTransaction#setEndTime(hour: number, minute: number)`

 * All previous exception types are no longer thrown. Instead there are a set of new exception types to match the Java SDK.

   * `HederaError` becomes `HederaStatusError`
   * `ValidationError` becomes `LocalValidationError`
   * `TinybarValueError` becomes `HbarRangeError`
   * `MaxPaymentExceededError` becomes `MaxQueryPaymentExceededError`
   * `BadKeyError` is a new exception type when attempting to parse or otherwise use a key that doesn't look like a key

## v1.0.1

### Added

 * Allow passing a string for a private key in `Client.setOperator`

### Fixed

 * Correct list of testnet node addresses

## v1.0.0

No significant changes since v1.0.0-beta.5

## v1.0.0-beta.5

### Fixed

 * Fix `getCost` for entity Info queries where the entity was deleted

### Added

 * Add support for unsigned integers (incl. Arrays) for contract encoding and decoding

 * Add `AccountUpdateTransaction.setReceiverSignatureRequired`

 * Add `AccountUpdateTransaction.setProxyAccountId`

### Changed

 * Rename `ContractExecuteTransaction.setAmount()` to `ContractExecuteTransaction.setPayableAmount()`

## v1.0.0-beta.4

### Added

 * `Client.forTestnet` makes a new client configured to talk to TestNet (use `.setOperator` to set an operater)

 * `Client.forMainnet` makes a new client configured to talk to Mainnet (use `.setOperator` to set an operater)

### Changed

 * Renamed `TransactionReceipt.accountId`, `TransactionReceipt.contractId`, `TransactionReceipt.fileId`, and
   `TransactionReceipt.contractId` to `TransactionReceipt.getAccountId()`, etc. to add an explicit illegal
   state check as these fields are mutually exclusive

 * Renamed `TransactionRecord.contractCallResult` to `TransactionRecord.getContractExecuteResult()`

 * Renamed `TransactionRecord.contractCreateResult` to `TransactionRecord.getContractCreateResult()`

## v1.0.0-beta.3

### Changed

 * `TransactionBuilder.setMemo` is renamed to `TransactionBuilder.setTransactionMemo` to avoid confusion
   as there are 2 other kinds of memos on transactions

### Fixed

 * Fix usage on Node versions less than 12.x

## v1.0.0-beta.2

### Changed

 * `CallParams` is removed in favor of `ContractFunctionParams` and closely mirrors type names from solidity
    * `addInt32`
    * `addInt256Array`
    * `addString`
    * etc.

 * `ContractFunctionResult` now closely mirrors the solidity type names
   * `getInt32`
   * etc.

 * `setFunctionParams(params)` on `ContractCallQuery` and `ContractExecuteTransaction` is now
   `setFunction(name, params)`

 * `ContractLogInfo.topicList` -> `ContractLogInfo.topics`

 * `FileInfo.deleted` -> `FileInfo.isDeleted`

 * `FileContentsQuery.execute` now directly returns `Uint8Array`

 * `ContractRecordsQuery.execute` now directly returns `TransactionRecord[]`

 * `AccountAmount.amount` (`String`) -> `AccountAmount.amount` (`Hbar`)

 * TransactionReceipt
    * `receiverSigRequired` -> `isReceiverSignatureRequired`
    * `autoRenewPeriodSeconds` -> `autoRenewPeriod`

### Fixed

 * Remove incorrect local validation for FileCreateTransaction and FileUpdateTransaction

 * Any `key` fields on response types (e.g., `AccountInfo`) are
   now `PublicKey` and can be any of the applicable key types

 * Fix transaction back-off when BUSY is returned

 * Default autoRenewPeriod on ContractCreate appropriately

## v0.8.0-beta.3

### Changed

 * Client constructor takes the network as `{ network: ... }` instead of `{ nodes: ... }`

 * Transactions and queries do not take `Client` in the constructor; instead, `Client` is passed to `execute`.

 * Removed `Transaction.executeForReceipt` and `Transaction.executeForRecord`

    These methods have been identified as harmful as they hide too much. If one fails, you do not know if the transaction failed to execute; or, the receipt/record could not be retrieved. In a mission-critical application, that is, of course, an important distinction.

    Now there is only `Transaction.execute` which returns a `TransactionId`. If you don't care about waiting for consensus or retrieving a receipt/record in your application, you're done. Otherwise you can now use any `TransactionId` and ask for the receipt/record (with a stepped retry interval until consensus) with `TransactionId.getReceipt` and `TransactionId.getRecord`.

    v0.7.x and below

    ```js
    let newAccountId = new AccountCreateTransaction(hederaClient)
        .setKey(newKey.publicKey)
        .setInitialBalance(1000)
        .executeForReceipt() // TransactionReceipt
        .accountId;
    ```

    v0.8.x and above

    ```js
    let newAccountId = new AccountCreateTransaction()
        .setKey(newKey.publicKey)
        .setInitialBalance(1000)
        .execute(hederaClient) // TranactionId
        .getReceipt(hederaClient) // TransactionReceipt
        .accountId;
    ```

 * Rename `setPaymentDefault` to `setPaymentAmount`

### Added

 * All transaction and query types that were in the Java SDK but not yet in the JS SDK (GetBySolidityIdQuery, AccountStakersQuery, etc.)

 * `TransactionId.getReceipt`

 * `TransactionId.getRecord`

 * `Transaction.toString`. This will dump the transaction (incl. the body) to a stringified JSON object representation of the transaction. Useful for debugging.

 * A default of 1 Hbar is now set for both maximum transaction fees and maximum query payments.

 * Smart Contract type encoding and decoding to match Java.

 * To/From string methods on AccountId, FileId, etc.

 * Internal retry handling for Transactions and Queries (incl. BUSY)

### Removed

 * `Transaction` and `Query` types related to claims<|MERGE_RESOLUTION|>--- conflicted
+++ resolved
@@ -4,7 +4,13 @@
 The format is based on [Keep a Changelog](https://keepachangelog.com/en/1.0.0/),
 and this project adheres to [Semantic Versioning](https://semver.org/spec/v2.0.0.html).
 
-<<<<<<< HEAD
+## v2.13.0-beta.1
+
+### Added 
+
+ * `ContractFunctionResult.[gas|amount|functionParameters]`
+ * `AccountAllowanceDeleteTransaction`
+
 ## v2.12.1
 
 ### Fixed
@@ -13,14 +19,6 @@
  * Update `Exectuable`, `Query`, and `CostQuery` to correctly set `nodeAccountIds`
  * Make suer `Query` saves the operator from the client to be used when building
    new payment transactions
-=======
-## v2.13.0-beta.1
-
-### Added 
-
- * `ContractFunctionResult.[gas|amount|functionParameters]`
- * `AccountAllowanceDeleteTransaction`
->>>>>>> 6266db20
 
 ## v2.12.0
 
