--- conflicted
+++ resolved
@@ -4,7 +4,6 @@
 The format is based on [Keep a Changelog](https://keepachangelog.com/en/1.0.0/),
 and this project adheres to [Semantic Versioning](https://semver.org/spec/v2.0.0.html).
 
-<<<<<<< HEAD
 ## Unreleased
 
 ### Added
@@ -17,7 +16,7 @@
  * ContractCreateTransactionIntegrationTest
  * ContractUpdateTransactionIntegrationTest
  * Status response codes for `314-319`
-=======
+
 ## v2.14.0
 
 ### Added
@@ -45,7 +44,6 @@
    instead should return a nullable `TransactionId`
  * `ContractFunctionParameters.addBytes()` where the byte length is a factor of 32 and greater than 32
  * `[Web|Native]Channel` should correctly propagate the error from `fetch()`
->>>>>>> cc1b6963
 
 ## v2.14.0-beta.2
 
