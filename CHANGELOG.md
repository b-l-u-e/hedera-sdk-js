# Changelog

All notable changes to this project will be documented in this file.

The format is based on [Keep a Changelog](https://keepachangelog.com/en/1.0.0/),
and this project adheres to [Semantic Versioning](https://semver.org/spec/v2.0.0.html).

<<<<<<< HEAD
=======

## v2.37.0-beta.2

## What's Changed

* Bug on mnemonic.toStandardECDSAsecp256k1PrivateKey() and mnemonic.toEcdsaPrivateKey() by @svetoslav-nikol0v in https://github.com/hashgraph/hedera-sdk-js/pull/1989

## v2.37.0-beta.1

## What's Changed

* Bug on mnemonic.toStandardECDSAsecp256k1PrivateKey() and mnemonic.toEcdsaPrivateKey() by @svetoslav-nikol0v in https://github.com/hashgraph/hedera-sdk-js/pull/1989

## v2.36.0

## What's Changed

* Fix the fromBytes for tokenWipeTransaction by @ochikov in https://github.com/hashgraph/hedera-sdk-js/pull/1968
* Exposing client operator with a getter by @rokn in https://github.com/hashgraph/hedera-sdk-js/pull/1970
* Examples related changes by @svetoslav-nikol0v in https://github.com/hashgraph/hedera-sdk-js/pull/1953
* Fix integration tests and remove .only by @ochikov in https://github.com/hashgraph/hedera-sdk-js/pull/1971

## v2.35.0

## What's Changed
* Fix integration tests by @ochikov in https://github.com/hashgraph/hedera-sdk-js/pull/1896
* Update packages and release beta versions by @ochikov in https://github.com/hashgraph/hedera-sdk-js/pull/1891
* Fix typos by @omahs in https://github.com/hashgraph/hedera-sdk-js/pull/1889
* Fixed duplicated doc comments by @0xMimir in https://github.com/hashgraph/hedera-sdk-js/pull/1888
* Fix topic subscription error handling by @rokn in https://github.com/hashgraph/hedera-sdk-js/pull/1907
* Update precompile system contracts by @petreze in https://github.com/hashgraph/hedera-sdk-js/pull/1910
* Update/packages vol2 by @ochikov in https://github.com/hashgraph/hedera-sdk-js/pull/1905
* Ignore minor and patch updates by @ochikov in https://github.com/hashgraph/hedera-sdk-js/pull/1937
* Fix/dependabot updates by @ochikov in https://github.com/hashgraph/hedera-sdk-js/pull/1938
* Fix/dependabot updates by @ochikov in https://github.com/hashgraph/hedera-sdk-js/pull/1939
* Fix/dependabot updates by @ochikov in https://github.com/hashgraph/hedera-sdk-js/pull/1940
* Add keepalive_time property when we init grpc client by @petreze in https://github.com/hashgraph/hedera-sdk-js/pull/1908
* Update the precompiled jsons of the contracts by @ochikov in https://github.com/hashgraph/hedera-sdk-js/pull/1954
* Add setDefaultMaxQueryPayment() and deprecate setMaxQueruPayment() by @svetoslav-nikol0v in https://github.com/hashgraph/hedera-sdk-js/pull/1897
* Fixed toJSON functionality in TranasctionRecord/Receipt/Response by @rokn in https://github.com/hashgraph/hedera-sdk-js/pull/1956
* [#1857] Аdding task to run all example by @svetoslav-nikol0v in https://github.com/hashgraph/hedera-sdk-js/pull/1955
* Adding new env variable by @svetoslav-nikol0v in https://github.com/hashgraph/hedera-sdk-js/pull/1957

## v2.34.1

## What's Changed
* Follow convention toJSON by @petreze in https://github.com/hashgraph/hedera-sdk-js/pull/1885

## v2.34.0

## What's Changed
* Add toJSON method for tx response, receipt and record by @petreze in https://github.com/hashgraph/hedera-sdk-js/pull/1859
* Add example on how to generate transaction IDs on demand and scenarios by @petreze in https://github.com/hashgraph/hedera-sdk-js/pull/1860
* Ensure that generated tx ids are unique by @petreze in https://github.com/hashgraph/hedera-sdk-js/pull/1862
* Fix the examples to work with local node as well as with the new precompile contracts by @ochikov in https://github.com/hashgraph/hedera-sdk-js/pull/1863
* Update dependencies across examples and packages v2 by @ochikov in https://github.com/hashgraph/hedera-sdk-js/pull/1879
* Finalize toJson functionality by @petreze in https://github.com/hashgraph/hedera-sdk-js/pull/1880

## v2.33.0

## What's Changed
* Handle EvmAddress when passed to addAddress as a ContractFunctionParameter by @petreze in https://github.com/hashgraph/hedera-sdk-js/pull/1819
* Fix node selection improvement by @petreze in https://github.com/hashgraph/hedera-sdk-js/pull/1815
* Enhance AccountId.toSolidityAddress() to handle alias field by @petreze in https://github.com/hashgraph/hedera-sdk-js/pull/1820
* Allow ED25519 keys to generate long-zero address from alias by @petreze in https://github.com/hashgraph/hedera-sdk-js/pull/1822
* Fix warning issues during build by @ochikov in https://github.com/hashgraph/hedera-sdk-js/pull/1850
* Add mapi call that queries the mirror node to get the actual evm address field by @petreze in https://github.com/hashgraph/hedera-sdk-js/pull/1853

## v2.32.0

## What's Changed
* Update the client constants file with the mainnet proxies by @ochikov in https://github.com/hashgraph/hedera-sdk-js/pull/1780
* Add method that queries the mirror node to get the actual num field by @petreze in https://github.com/hashgraph/hedera-sdk-js/pull/1790
* Add retry logic on grpc web errors by @petreze in https://github.com/hashgraph/hedera-sdk-js/pull/1802
* Add method handler by @petreze in https://github.com/hashgraph/hedera-sdk-js/pull/1804
* Comment out unavailable web proxies nodes by @petreze in https://github.com/hashgraph/hedera-sdk-js/pull/1810
* Fix deprecation and add comments by @petreze in https://github.com/hashgraph/hedera-sdk-js/pull/1811

## v2.32.0-beta.2

## What's Changed
* Comment out unavailable web proxies nodes by @petreze in https://github.com/hashgraph/hedera-sdk-js/pull/1810

## v2.32.0-beta.1

## What's Changed
* Update the client constants file with the mainnet proxies by @ochikov in https://github.com/hashgraph/hedera-sdk-js/pull/1780
* Add method that queries the mirror node to get the actual num field by @petreze in https://github.com/hashgraph/hedera-sdk-js/pull/1790
* Add retry logic on grpc web errors by @petreze in https://github.com/hashgraph/hedera-sdk-js/pull/1802

## v2.31.0

## What's Changed
* Add logger tests by @petreze in https://github.com/hashgraph/hedera-sdk-js/pull/1725
* Change copyright year by @petreze in https://github.com/hashgraph/hedera-sdk-js/pull/1738
* Add handlers inside parsing methods from evm address by @petreze in https://github.com/hashgraph/hedera-sdk-js/pull/1741

## v2.30.0

## What's Changed
* Added new transaction type based on EIP-2930 by @rokn in https://github.com/hashgraph/hedera-sdk-js/pull/1702
* Fix contract function params by @ochikov in https://github.com/hashgraph/hedera-sdk-js/pull/1703
* Fix integration tests fees by @ochikov in https://github.com/hashgraph/hedera-sdk-js/pull/1715
* Fix zero padding for nanos in timestamp by @petreze in https://github.com/hashgraph/hedera-sdk-js/pull/1713
* Added release doc by @ochikov in https://github.com/hashgraph/hedera-sdk-js/pull/1720
* Fix DER and PEM headers by @petreze in https://github.com/hashgraph/hedera-sdk-js/pull/1706
* Fix dependencies by @petreze in https://github.com/hashgraph/hedera-sdk-js/pull/1722
* Feature contract nonces - HIP-729 support by @petreze in https://github.com/hashgraph/hedera-sdk-js/pull/1723

## v2.29.0

## What's Changed
* GRPC improvements by @petreze in https://github.com/hashgraph/hedera-sdk-js/pull/1656
* Update the addressbook on SDK build by @petreze in https://github.com/hashgraph/hedera-sdk-js/pull/1658

## v2.29.0-beta.1

## What's Changed
* GRPC improvements by @petreze in https://github.com/hashgraph/hedera-sdk-js/pull/1656

## v2.28.0

## What's Changed
* Fix conditions in getNode by @petreze in https://github.com/hashgraph/hedera-sdk-js/pull/1654

## v2.28.0-beta.1

## What's Changed
* Fix conditions in getNode by @petreze in https://github.com/hashgraph/hedera-sdk-js/pull/1654

## v2.27.0

## What's Changed
* Added record for failed transaction by @ochikov in https://github.com/hashgraph/hedera-sdk-js/pull/1643
* Fix encode/decode scheduled transactions by @ochikov in https://github.com/hashgraph/hedera-sdk-js/pull/1638
* Fix/issue with encode decode by @ochikov in https://github.com/hashgraph/hedera-sdk-js/pull/1647
* fix exact version of grpc library by @ochikov in https://github.com/hashgraph/hedera-sdk-js/pull/1652
* Fix/remove ping all by @ochikov in https://github.com/hashgraph/hedera-sdk-js/pull/1650

## v2.26.0

## What's Changed
* Fix: decrement unhealthy nodes count on readmit time expiry by @petreze in https://github.com/hashgraph/hedera-sdk-js/pull/1613
* Fix: unhealthy nodes by @petreze in https://github.com/hashgraph/hedera-sdk-js/pull/1611
* Add logger and transaction stats inside the SDK by @petreze in https://github.com/hashgraph/hedera-sdk-js/pull/1607

## v2.26.0-beta.3

## What's Changed
* Fix: decrement unhealthy nodes count on readmit time expiry by @petreze in https://github.com/hashgraph/hedera-sdk-js/pull/1613

## v2.26.0-beta.2

## What's Changed
* Fix: unhealthy nodes by @petreze in https://github.com/hashgraph/hedera-sdk-js/pull/1611

## v2.26.0-beta.1

## What's Changed
* Add logger and transaction stats inside the SDK by @petreze in https://github.com/hashgraph/hedera-sdk-js/pull/1607

## v2.25.0

## What's Changed
* Create example of deploy contract with value by @petreze in https://github.com/hashgraph/hedera-sdk-js/pull/1604
* Unhealthy node info by @petreze in https://github.com/hashgraph/hedera-sdk-js/pull/1605
* Fix: encoding decoding function params by @ochikov in https://github.com/hashgraph/hedera-sdk-js/pull/1608

## v2.24.2

## What's Changed
* Fix: list is locked when trying to get the hash before signing the transaction by @petreze in https://github.com/hashgraph/hedera-sdk-js/pull/1576
* Add zero padding for nanos by @petreze in https://github.com/hashgraph/hedera-sdk-js/pull/1573
* Аdd export for EntityIdHelper by @ochikov in https://github.com/hashgraph/hedera-sdk-js/pull/1574
* Add contractId as possible input for AccountAllowancesApproveTransaction by @ochikov in https://github.com/hashgraph/hedera-sdk-js/pull/1575
* Add assessment method support for custom fractional fees by @petreze in https://github.com/hashgraph/hedera-sdk-js/pull/1600

## v2.24.1-beta.1

## What's Changed
* Fix: list is locked when trying to get the hash before signing the transaction by @petreze in https://github.com/hashgraph/hedera-sdk-js/pull/1576
* Add zero padding for nanos by @petreze in https://github.com/hashgraph/hedera-sdk-js/pull/1573
* Аdd export for EntityIdHelper by @ochikov in https://github.com/hashgraph/hedera-sdk-js/pull/1574
* Add contractId as possible input for AccountAllowancesApproveTransaction by @ochikov in https://github.com/hashgraph/hedera-sdk-js/pull/1575

## v2.24.1

## What's Changed
* Fix: remove the insecure port of mirror nodes by @dikel in https://github.com/hashgraph/hedera-sdk-js/pull/1535
* Fix: mnemonic refactoring by @petreze in https://github.com/hashgraph/hedera-sdk-js/pull/1550
* Change dependabot interval to monthly by @ochikov in https://github.com/hashgraph/hedera-sdk-js/pull/1547
* Create example for getting all chunked messages statuses by @ochikov in https://github.com/hashgraph/hedera-sdk-js/pull/1536
* Fix: spelling of `HARDENED` exported constant by @bguiz in https://github.com/hashgraph/hedera-sdk-js/pull/1561
* Feature add alias support in AccountCreateTX by @petreze in https://github.com/hashgraph/hedera-sdk-js/pull/1563
* Add exports for types by @ochikov in https://github.com/hashgraph/hedera-sdk-js/pull/1566

## v2.24.0-beta.1

## What's Changed
* Fix: remove the insecure port of mirror nodes by @dikel in https://github.com/hashgraph/hedera-sdk-js/pull/1535
* Fix: mnemonic refactoring by @petreze in https://github.com/hashgraph/hedera-sdk-js/pull/1550
* Change dependabot interval to monthly by @ochikov in https://github.com/hashgraph/hedera-sdk-js/pull/1547
* Create example for getting all chunked messages statuses by @ochikov in https://github.com/hashgraph/hedera-sdk-js/pull/1536

>>>>>>> 4ecdcfda
## v2.24.0

## What's Changed
* Expose some PublicKey methods by @petreze in https://github.com/hashgraph/hedera-sdk-js/pull/1521
* Fix operator and operator account id override in beforeExecute by @dikel in https://github.com/hashgraph/hedera-sdk-js/pull/1531
* fix contract create flow with external signer by @ochikov in https://github.com/hashgraph/hedera-sdk-js/pull/1533

## v2.23.0

## What's Changed

-   Fix examples build warnings by @petreze in https://github.com/hashgraph/hedera-sdk-js/pull/1475
-   Refactor variables by @petreze in https://github.com/hashgraph/hedera-sdk-js/pull/1481
-   Fix/loop nodes accounts by @ochikov in https://github.com/hashgraph/hedera-sdk-js/pull/1493
-   Fix/get cost query by @ochikov in https://github.com/hashgraph/hedera-sdk-js/pull/1496
-   Create github workflow for updating the docs by @ochikov in https://github.com/hashgraph/hedera-sdk-js/pull/1516

## v2.22.0

## What's Changed

-   Feature nft allowance tests by @petreze in https://github.com/hashgraph/hedera-sdk-js/pull/1468
-   Release/hip 583 by @petreze in https://github.com/hashgraph/hedera-sdk-js/pull/1472

## v2.20.0

## What's Changed

-   Add new status codes by @petreze in https://github.com/hashgraph/hedera-sdk-js/pull/1400
-   chore(deps-dev): bump typescript from 4.9.4 to 4.9.5 in /examples/react-native-example by @dependabot in https://github.com/hashgraph/hedera-sdk-js/pull/1438
-   chore(deps): bump react-native from 0.71.1 to 0.71.2 in /examples/react-native-example by @dependabot in https://github.com/hashgraph/hedera-sdk-js/pull/1437
-   chore(deps): bump react-native-web from 0.18.10 to 0.18.12 in /examples/react-native-example by @dependabot in https://github.com/hashgraph/hedera-sdk-js/pull/1436
-   chore(deps): bump ua-parser-js from 0.7.31 to 0.7.33 in /examples/react-native-example by @dependabot in https://github.com/hashgraph/hedera-sdk-js/pull/1435
-   chore(deps): bump decode-uri-component from 0.2.0 to 0.2.2 in /examples/react-native-example by @dependabot in https://github.com/hashgraph/hedera-sdk-js/pull/1434
-   Fix \_maxAutomaticTokenAssociations in contract create and contract up… by @ochikov in https://github.com/hashgraph/hedera-sdk-js/pull/1444
-   Feature/extend ethereumflow by @ochikov in https://github.com/hashgraph/hedera-sdk-js/pull/1447
-   Fix/timeout issue by @ochikov in #1414
-   Updated Protobuf statuses
-   fix ping to throw by @ochikov in #1426
-   Bump up dependencies by @ochikov in #1402
-   Removed unnecessary check by @petreze in #1429
-   Fix inaccurate cost calculation by @petreze in #1430
-   Fix/update mirror endpoints #1448
-   Add delete nft allowances and add delegate spender functionality by @petreze in https://github.com/hashgraph/hedera-sdk-js/pull/1452

**Full Changelog**: https://github.com/hashgraph/hedera-sdk-js/compare/v2.19.2...v2.20.0

## v2.19.2

## What's Changed

-   Return dependabot dependency checker by @petreze in https://github.com/hashgraph/hedera-sdk-js/pull/1361
-   Release/cryptography v1.4.2 by @ochikov in https://github.com/hashgraph/hedera-sdk-js/pull/1366
-   Fix web proxy by @petreze in https://github.com/hashgraph/hedera-sdk-js/pull/1395
-   Fix `PublicKey.fromString(newAccountPublicKey.toStringDer());`

## v2.19.1

## What's Changed

-   KeyList now handles single key properly as first parameter by @petreze in https://github.com/hashgraph/hedera-sdk-js/pull/1348
-   Fix typo in deprecation suggestion by @ochikov in https://github.com/hashgraph/hedera-sdk-js/pull/1352
-   Update contribution guide by @ochikov in https://github.com/hashgraph/hedera-sdk-js/pull/1353
-   Add max execution time setter for NodeChannel GRPC by @ochikov in https://github.com/hashgraph/hedera-sdk-js/pull/1354
-   Update the addressbook update to be 24 hours by @ochikov in https://github.com/hashgraph/hedera-sdk-js/pull/1359

## v2.19.0

## What's Changed

-   Update the Mainnet mirror node and add integration test by @ochikov in https://github.com/hashgraph/hedera-sdk-js/pull/1327
-   Bug/1326 mirror network update by @ochikov in https://github.com/hashgraph/hedera-sdk-js/pull/1328
-   Added getters and deprecated old ones by @ochikov in https://github.com/hashgraph/hedera-sdk-js/pull/1329
-   Integration test workflow by @ochikov in https://github.com/hashgraph/hedera-sdk-js/pull/1330
-   Added proxies for different networks by @petreze in https://github.com/hashgraph/hedera-sdk-js/pull/1331
-   Аdded NFKD normalization for mnemonic passphrase by @petreze in https://github.com/hashgraph/hedera-sdk-js/pull/1335
-   Change param of getNftInfo from allowanceSpenderAccountId to spenderId by @ochikov in https://github.com/hashgraph/hedera-sdk-js/pull/1337
-   Fix for optional param of transaction range by @ochikov in https://github.com/hashgraph/hedera-sdk-js/pull/1339

## v2.18.6

## What's Changed

-   Fix some of the Github workflows by @ochikov in https://github.com/hashgraph/hedera-sdk-js/pull/1311
-   Bug/unhealthy node by @ochikov in https://github.com/hashgraph/hedera-sdk-js/pull/1321

## v2.18.5

## What's Changed

-   Throw timeout error and do not make the node unhealthy by @ochikov in https://github.com/hashgraph/hedera-sdk-js/pull/1298
-   Refactor the HIP to point to testnet by @ochikov in https://github.com/hashgraph/hedera-sdk-js/pull/1303
-   Fix for fromBytes to return the range in PrngTransaction by @ochikov in https://github.com/hashgraph/hedera-sdk-js/pull/1302
-   Fix HIP-573 example by @petreze in https://github.com/hashgraph/hedera-sdk-js/pull/1300

## v2.18.4

## What's Changed

-   Example/hip 573 by @petreze in https://github.com/hashgraph/hedera-sdk-js/pull/1292
-   Example/hip 564 by @ochikov in https://github.com/hashgraph/hedera-sdk-js/pull/1285
-   Example/hip 542 by @petreze in https://github.com/hashgraph/hedera-sdk-js/pull/1293
-   bug: fix and improve taskfiles workflow by @petreze in https://github.com/hashgraph/hedera-sdk-js/pull/1283
-   Fix the task test:release command by @ochikov in https://github.com/hashgraph/hedera-sdk-js/pull/1296
-   Fix the offset for uint24 & int24 datatypes in contract functions params by @ochikov in https://github.com/hashgraph/hedera-sdk-js/pull/1295

## v2.19.0-beta.1

### Added

-   `CustomFee.allCollectorsAreExempt`

## v2.18.3

### Added

-   `PrecheckStatusError.contractFunctionResult`
-   `TransactionReceiptQuery.[set|get]ValidateStatus()`
-   `TransactionRecrodQuery.[set|get]ValidateReceiptStatus()`

### Fixed

-   `WebClient` and `NativeClient` do not schedule network updates

## v2.18.2

### Added

-   `TransactionId.getReceipt()`
-   `TransactionId.getRecord()`
-   `AccountCreateTransaction.[set|get]Alias[Key|EvmAddress]()`
-   `ContractCreateFlow.[set|get]MaxChunks()`
-   Support for automatically updating networks
-   `Client.[set|get]NetworkUpdatePeriod()`
-   `Client` constructor supports `scheduleNetworkUpdate` to disable auto updates
-   Support for `local-node` as one of the networks

### Fixed

-   `ContractCreateFlow.executeWithSigner()`
-   `PublicKey.fromString()` for ECDSA keys
-   `WebChannel` not checking headers before decoding body

## v2.18.1

### Fixed

-   `TransferTransaction` incorrectly merging FT and NFT tranfers
-   `ContractCreateFlow.execute()` not using keys provided in `.sign()`
-   `PublicKey.equals()`

## v2.18.0

### Added

-   `Mnemonic.to[Ed25519|Ecdsa]PrivateKey()`

### Deprecated

-   `Mnemonic.toPrivateKey()` - Use `Mnemonic.to[Ed25519|Ecdsa]PrivateKey()`

### Fixed

-   #1188 - Undeprecate `*ContractId.fromSolidityAddress()`

## v2.17.3

### Fixed

-   `Query.queryPayment`, `Query.maxQueryPayment`, and `Client.maxQueryPayment` interactions
-   Remove making empty requests to `grpc.myhbarwallet.com` to calculate time drift

### Added

-   Expose setters/getters for `Cache` to allow users to set their own calculated values

## v2.17.2

### Fixed

-   `TokenUpdateTransaction.pauseKey` not being serialized into protobuf

## v2.17.1

### Added

-   `TokenNftInfo.allowanceSpenderAccountId`
-   `ContractCreateFlow.sign[With]()`

### Fixed

-   `FileAppendTransaction` chunk size should default to 4096
-   `ContractFunctionResult.gas` can be `-1` when `null` in protobufs: #1208
-   `FileAppendTransaction.setTransactionId()` not locking the transaction ID list
-   `TopicMessageSubmitTransaction.setTransactionId()` not locking the transaction ID list

### Deprecated

-   `AccountBalance.tokens` - Use the mirror node API https://docs.hedera.com/guides/docs/mirror-node-api/rest-api#api-v1-accounts instead
-   `AccountBalance.tokenDecimals` - Use same API as above

## v2.17.0

### Added

-   `PrngThansaction`
-   `TransactionRecord.prngBytes`
-   `TransactionRecord.prngNumber`

### Deprecated

-   `ContractFunctionResult.stateChanges` - Use mirror node for contract traceability instead
-   `ContractStateChanges`
-   `StorageChange`

## v2.16.6

### Added

-   `ContractCreateTransaction.autoRenewAccountId`
-   `ContractUpdateTransaction.autoRenewAccountId`

## v2.17.0-beta.1

### Added

-   `PrngThansaction`
-   `TransactionRecord.prngBytes`
-   `TransactionRecord.prngNumber`

## v2.16.5

### Fixed

-   `EthereumFlow` contract creation should hex encode bytes

## v2.16.4

### Fixed

-   Time syncing should not continue if `response.headers.date` is NaN
-   Time drift should use a POST request with content type set correctly
-   Transaction ID generation should no longer fail in browsers

## v2.16.4-beta.3

### Fixed

-   Time syncing should not continue if `response.headers.date` is NaN

## v2.16.4-beta.2

### Fixed

-   Time drift should use a POST request with content type set correctly

## v2.16.4-beta.1

### Fixed

-   Time drift should use a HEAD request to avoid issues with content type

## v2.16.3

### Fixed

-   Implement `AccountAllowanceApproveTransaction.tokenNftApprovals`
-   Implement `AccountAllowanceDeleteTransaction.tokenNftAllowanceDeletions`

## v2.16.2

### Fixed

-   `TokenNftAllowance` to/from protobuf should not assume `spenderAccountId` is set
-   Time drift sync should use myhbarwallet to prevent CORS issues

## v2.16.1

### Fixed

-   Syncing time drift should use https://google.com

## v2.16.0

### Added

-   `StakingInfo`
-   `AccountCreateTransaction.stakedAccountId`
-   `AccountCreateTransaction.stakedNodeId`
-   `AccountCreateTransaction.declineStakingReward`
-   `ContractCreateTransaction.stakedAccountId`
-   `ContractCreateTransaction.stakedNodeId`
-   `ContractCreateTransaction.declineStakingReward`
-   `AccountUpdateTransaction.stakedAccountId`
-   `AccountUpdateTransaction.stakedNodeId`
-   `AccountUpdateTransaction.declineStakingReward`
-   `ContractUpdateTransaction.stakedAccountId`
-   `ContractUpdateTransaction.stakedNodeId`
-   `ContractUpdateTransaction.declineStakingReward`
-   `TransactionRecord.paidStakingRewards`
-   `ScheduleCreateTransaction.expirationTime`
-   `ScheduleCreateTransaction.waitForExpiry`
-   Variants to `FeeDataType`
-   `TopicMessage.initialTransactionId`

### Fixed

-   `TransactionRecord.[to|from]Bytes()` should round trip correclty

## v2.16.0-beta.1

### Added

-   `StakingInfo`
-   `AccountCreateTransaction.stakedAccountId`
-   `AccountCreateTransaction.stakedNodeId`
-   `AccountCreateTransaction.declineStakingReward`
-   `ContractCreateTransaction.stakedAccountId`
-   `ContractCreateTransaction.stakedNodeId`
-   `ContractCreateTransaction.declineStakingReward`
-   `AccountUpdateTransaction.stakedAccountId`
-   `AccountUpdateTransaction.stakedNodeId`
-   `AccountUpdateTransaction.declineStakingReward`
-   `ContractUpdateTransaction.stakedAccountId`
-   `ContractUpdateTransaction.stakedNodeId`
-   `ContractUpdateTransaction.declineStakingReward`
-   `TransactionRecord.paidStakingRewards`
-   `ScheduleCreateTransaction.expirationTime`
-   `ScheduleCreateTransaction.waitForExpiry`

## v2.15.0

### Added

-   `EthereumFlow`
-   `EthereumTransactionData`
-   `EthereumTransactionDataLegacy`
-   `EthereumTransactionDataEip1559`
-   `Signer.getAccountKey()` - Signature providers _should_ be implementing this method, but
    it was added in a none-breaking change way so old signer provider implementations won't
    break when updating to the latest JS SDK version
-   `ContractCreateFlow.executeWithSigner()` - Execute a flow using a signer
-   `AccountInfoFlow.verify[Signature|Transaction]WithSigner()` - Execute a flow using a signer
-   A third party time source will be used for transaction ID generation when possible.

### Deprecated

-   `EthereumTransaction.[set|get]CallData()` - Use `EthereumTransaction.[set|get]CallDataFileId()` instead
-   `EthereumTransaction.[set|get]MaxGasAllowance()` - Use `EthereumTransaction.[set|get]MaxGasAllowanceHbar()` instead

## v2.14.2

### Added

-   Exported `RequestType`

### Fixed

-   `RequestType` missing codes

## v2.14.1

### Added

-   Exported `FeeComponents`
-   Exported `FeeData`
-   Exported `FeeDataType`
-   Exported `FeeSchedule`
-   Exported `FeeSchedules`
-   Exported `TransactionFeeSchedule`

## v2.14.0

### Added

-   `AccountId.aliasEvmAddress`
-   `ContractCreateTransaction.[get|set]MaxAutomaticTokenAssociations()`
-   `ContractCreateTransaction.[get|set]Bytecode()`
-   `ContractUpdateTransaction.[get|set]MaxAutomaticTokenAssociations()`
-   `ContractCreateFlow.[get|set]MaxAutomaticTokenAssociations()`
-   `AccountInfo.ethereumNonce`
-   `ContractCallResult.senderAccountId`
-   `ContractCallQuery.[get|set]SenderAccountId()`
-   `TransactionRecord.ethereumHash`
-   `EthereumTransaction`
-   `TransactionResponse.get[Receipt|Record]Query()`
-   `[Wallet|Signer|Provider].sendRequest()` -> `[Wallet|Signer|Provider].call()`
-   `[Wallet|Signer].[sign|populate|check]Transaction()` are now generic over the parameter
-   `Wallet.checkTransaction` should not error if the `Transaction.transactionId` is `null`
-   More status codes to `Status`

### Fixed

-   Bumped `@hashgraph/proto` version to correctly support account allowances
-   `TransactionId.transactionId` accessor should not error if there is no transaction ID set and
    instead should return a nullable `TransactionId`
-   `ContractFunctionParameters.addBytes()` where the byte length is a factor of 32 and greater than 32
-   `[Web|Native]Channel` should correctly propagate the error from `fetch()`

## v2.14.0-beta.2

### Added

-   `ContractEvmTransaction`

## v2.14.0-beta.1

### Added

-   More status codes to `Status`

### Changed

-   `[Wallet|Signer|Provider].sendRequest()` -> `[Wallet|Signer|Provider].call()`
-   `[Wallet|Signer].[sign|populate|check]Transaction()` are now generic over the parameter
-   `Wallet.checkTransaction` should not error if the `Transaction.transactionId` is `null`

### Fixed

-   Bumped `@hashgraph/proto` version to correctly support account allowances
-   `TransactionId.transactionId` accessor should not error if there is no transaction ID set and
    instead should return a nullable `TransactionId`
-   `ContractFunctionParameters.addBytes()` where the byte length is a factor of 32 and greater than 32
-   `[Web|Native]Channel` should correctly propagate the error from `fetch()`

## v2.13.1

### Fixed

-   `AccountId.clone()` should clone the `aliasKey`

## v2.13.0

### Added

-   `ContractFunctionResult.[gas|amount|functionParameters]`
-   `AccountAllowanceDeleteTransaction`
-   `Wallet.createRandom[ED25519|ECDSA]()`

### Fixed

-   `WebChannel` and `NativeChannel` using `HashgraphProto.proto` instead of `proto` in the URL
-   `TransactionReceiptQuery`'s error should contain the transaction set on the request instead
    of the payment transaction ID
-   `Query.maxQueryPayment` should be used before `Client.maxQueryPayment`
-   request timeout check being reversed

### Changed

-   Updated `Signer` and `Provider` to be interfaces instead of classes

### Deprecated

-   `AccountAllowanceAdjustTransaction`

### Removed

-   `LocalWallet` - Use `Wallet` instead

## v2.13.0-beta.1

### Fixed

-   `TopicUpdateTransaction` should be able to call [get|set]ExpirationTime().
-   `Status` should contain a return code for 314.

### Added

-   `ContractFunctionResult.[gas|amount|functionParameters]`
-   `AccountAllowanceDeleteTransaction`

## v2.12.1

### Fixed

-   Only check for logging environment variables inside `index.js`
-   Update `Exectuable`, `Query`, and `CostQuery` to correctly set `nodeAccountIds`
-   Make suer `Query` saves the operator from the client to be used when building
    new payment transactions

## v2.12.0

### Added

-   `AccountInfoFlow.verify[Signature|Transaction]()`
-   `Client.[set|get]NodeMinReadmitPeriod()`
-   Support for using any node from the entire network upon execution
    if node account IDs have no been locked for the request.
-   Support for all integer widths for `ContractFunction[Result|Selector|Params]`
-   `AccountAllowanceApproveTransaction.approve[Hbar|Token|TokenNft]Allowance()`
-   `AccountAllowanceAdjustTransaction.[grant|revoke][Hbar|Token|TokenNft]Allowance()`
-   `AccountAllowanceAdjustTransaction.[grant|revoke]TokenNftAllowanceAllSerials()`
-   `TransactionRecord.[hbar|token|tokenNft]AllowanceAdjustments`
-   `TransferTransaction.addApproved[Hbar|Token|Nft]Transfer()`

### Deprecated

-   `AccountAllowanceApproveTransaction.add[Hbar|Token|TokenNft]Allowance[WithOwner]()`, use `approve*Allowance()` instead.
-   `AccountAllowanceAdjustTransaction.add[Hbar|Token|TokenNft]Allowance[WithOwner]()`, use `[grant|revoke]*Allowance()` instead.
-   `TransferTransaction.set[Hbar|Token|Nft]TransferApproval()`, use `addApproved*Transfer()` instead.

### Changed

-   Network behavior to follow a more standard approach (remove the sorting we
    used to do).

### Fixed

-   Ledger ID checksums
-   `Transaction.fromBytes()` should validate all the transaction bodies are the same
-   `ExchangeRate._[from|to]Protobuf()` should correctly decode `expirationTime`
-   Mark `expo` as a optional peer dependency
-   `SubscriptionHandle` should be exported
-   `TransferTransaction` transfers merging

## v2.11.3

### Fixed

-   Scheduled transactions should use the default transaction fee if a fee was not
    explicitly set

## v2.11.2

### Added

-   `TransactionRecord.[hbar|token|tokenNft]AllowanceAdjustments`
-   `TransferTransaction.addApproved[Hbar|Token|Nft]Transfer()`

## v2.11.1

### Added

-   `AccountAllowanceApproveTransaction.approve[Hbar|Token|TokenNft]Allowance()`
-   `AccountAllowanceAdjustTransaction.[grant|revoke][Hbar|Token|TokenNft]Allowance()`
-   `AccountAllowanceAdjustTransaction.[grant|revoke]TokenNftAllowanceAllSerials()`

## v2.12.0-beta.1

### Added

-   `AccountInfoFlow.verify[Signature|Transaction]()`
-   `Client.[set|get]NodeMinReadmitPeriod()`
-   Support for using any node from the entire network upon execution
    if node account IDs have no been locked for the request.
-   Support for all integer widths for `ContractFunction[Result|Selector|Params]`
-   `AccountAllowanceApproveTransaction.approve[Hbar|Token|TokenNft]Allowance()`
-   `AccountAllowanceAdjustTransaction.[grant|revoke][Hbar|Token|TokenNft]Allowance()`
-   `AccountAllowanceAdjustTransaction.[grant|revoke]TokenNftAllowanceAllSerials()`
-   `TransactionRecord.[hbar|token|tokenNft]AllowanceAdjustments`
-   `TransferTransaction.addApproved[Hbar|Token|Nft]Transfer()`
-   Ledger ID checksums
-   `Transaction.fromBytes()` should validate all the transaction bodies are the same

### Deprecated

-   `AccountAllowanceApproveTransaction.add[Hbar|Token|TokenNft]Allowance[WithOwner]()`, use `approve*Allowance()` instead.
-   `AccountAllowanceAdjustTransaction.add[Hbar|Token|TokenNft]Allowance[WithOwner]()`, use `[grant|revoke]*Allowance()` instead.
-   `TransferTransaction.set[Hbar|Token|Nft]TransferApproval()`, use `addApproved*Transfer()` instead.

### Changed

-   Network behavior to follow a more standard approach (remove the sorting we
    used to do).

### Fixed

-   Ledger ID checksums
-   `Transaction.fromBytes()` should validate all the transaction bodies are the same
-   `ExchangeRate._[from|to]Protobuf()` should correctly decode `expirationTime`
-   Mark `expo` as a optional peer dependency

### Added

## v2.11.0

### Added

-   `LocalWallet`
-   `LocalProvider`
-   `Provider`
-   `Signer`
-   `Wallet`
-   `SignerSignature`
-   Verbose logging using `js-logger`
-   `Client.setRequestTimeout()`

### Fixed

-   TLS for mirror nodes
-   Transactions should have an appropriate default (copied from Java SDK)
-   Min/max backoff for nodes should start at 8s to 60s
-   The current backoff for nodes should be used when sorting inside of network
    meaning nodes with a smaller current backoff will be prioritized
-   Chunked transactions (`FileAppendTransaction` and `TopicMessageSubmitTransaction`) should
    use the correct transation ID per transaction
-   Transaction removing signatures when calling `Transaction.[toBytes|getTransactionHash]()`

## v2.11.0-beta.1

### Added

-   `LocalWallet`
-   `LocalProvider`
-   `Provider`
-   `Signer`
-   `Wallet`
-   `SignerSignature`
-   Verbose logging using `js-logger`
-   `Client.setRequestTimeout()`

### Fixed

-   TLS for mirror nodes
-   Transactions should have an appropriate default (copied from Java SDK)
-   Min/max backoff for nodes should start at 8s to 60s
-   The current backoff for nodes should be used when sorting inside of network
    meaning nodes with a smaller current backoff will be prioritized
-   Chunked transactions (`FileAppendTransaction` and `TopicMessageSubmitTransaction`) should
    use the correct transation ID per transaction
-   Transaction removing signatures when calling `Transaction.[toBytes|getTransactionHash]()`

## v2.10.1

### Fixes

-   `NativeClient` IPs should have a port

## v2.10.0

### Added

-   `AddressBookQuery`
-   Status codes
-   `*[Transaction|Query].setGrpcDeadline()`
-   `*Allowance.ownerAccountId`

### Fixed

-   Mirror network incorrectly using `433` for TLS instead of `443`
-   `TransactionReceipt` protobuf encoding
-   `ContractId.fromString()`

## v2.10.0-beta.1

### Added

-   `AddressBookQuery`
-   Status codes
-   `*[Transaction|Query].setGrpcDeadline()`
-   `*Allowance.ownerAccountId`

## v2.9.1

### Fixed

-   Mirror network incorrectly using `433` for TLS instead of `443`
-   `TransactionReceipt` protobuf encoding
-   `ContractId.fromString()`

## v2.10.0-beta.1

### Added

-   `AddressBookQuery`
-   Status codes
-   `*[Transaction|Query].setGrpcDeadline()`
-   `*Allowance.ownerAccountId`

### Fixed

-   Mirror network incorrectly using `433` for TLS instead of `443`
-   `TransactionReceipt` protobuf encoding
-   `ContractId.fromString()`

## v2.9.0

### Added

-   `ContractId.fromEvmAddress()`
-   `ContractFunctionResult.stateChanges`
-   `ContractFunctionResult.evmAddress`
-   `ContractStateChange`
-   `StorageChange`
-   `[FileAppend|TopicMessageSubmit]Transaction.[set|get]ChunkSize()`, and changed default chunk size for `FileAppendTransaction` to 2048.
-   `AccountAllowance[Adjust|Approve]Transaction`
-   `TransactionRecord.tokenTransfersList`

## v2.9.0-beta.1

### Added

-   `ContractId.fromEvmAddress()`
-   `ContractFunctionResult.stateChanges`
-   `ContractFunctionResult.evmAddress`
-   `ContractStateChange`
-   `StorageChange`
-   `[FileAppend|TopicMessageSubmit]Transaction.[set|get]ChunkSize()`, and changed default chunk size for `FileAppendTransaction` to 2048.
-   `AccountAllowance[Adjust|Approve]Transaction`
-   `TransactionRecord.tokenTransfersList`
-   `AccountAllowance[Adjust|Approve]Transaction`
-   `AccountInfo.[hbar|token|tokenNft]Allowances`
-   `[Hbar|Token|TokenNft]Allowance`
-   `[Hbar|Token|TokenNft]Allowance`
-   `TransferTransaction.set[Hbar|Token|TokenNft]TransferApproval()`

## v2.8.0

### Added

-   Support for regenerating transaction IDs on demand if a request
    responses with `TRANSACITON_EXPIRED`

### Fixed

-   `Transaction.sign()` should correctly save public keys and signers when sign on demand is disabled
-   `WebClient` failing to be constructed because its network was missing ports

## v2.8.0-beta.2

### Fixed

-   `Transaction.sign()` should correctly save public keys and signers when sign on demand is disabled
-   `WebClient` failing to be constructed because its network was missing ports

## v2.7.1

### Fixed

-   `WebClient` failing to be constructed because its network was missing ports

## v2.8.0-beta.1

### Added

-   Support for regenerating transaction IDs on demand if a request
    responses with `TRANSACITON_EXPIRED`

## v2.7.0

### Added

-   `[Private|Public]Key.toAccountId()`
-   `TokenUpdateTransaction.[get|set]PauseKey()`
-   `TokenUpdateTransaction.setSupplyKey()`
-   Updated `Status` with new response codes
-   `AccountId.aliasKey`, including `AccountId.[to|from]String()` support.
-   `[PublicKey|PrivateKey].toAccountId()`.
-   `aliasKey` fields in `TransactionRecord` and `AccountInfo`.
-   `nonce` field in `TransactionId`, including `TransactionId.[set|get]Nonce()`
-   `children` fields in `TransactionRecord` and `TransactionReceipt`
-   `duplicates` field in `TransactionReceipt`
-   `[TransactionReceiptQuery|TransactionRecordQuery].[set|get]IncludeChildren()`
-   `TransactionReceiptQuery.[set|get]IncludeDuplicates()`
-   New response codes.
-   Support for ECDSA SecP256K1 keys.
-   `PrivateKey.generate[ED25519|ECDSA]()`
-   `[Private|Public]Key.from[Bytes|String][DER|ED25519|ECDSA]()`
-   `[Private|Public]Key.to[Bytes|String][Raw|DER]()`

### Fixed

-   Requests should retry on `INTERNAL` consistently
-   Signing data which contains bytes larger than a value of 127
-   `[Private|Public]Key.fromBytesEcdsa()` checking for the wrong bytes length

### Deprecated

-   `TokenUpdateTransaction.setsupplyKey()` - use `setSupplyKey()` instead
-   `PrivateKey.generate()`, use `PrivateKey.generate[ED25519|ECDSA]()` instead.

## v2.7.0-beta.4

### Fixed

-   Signing data which contains bytes larger than a value of 127
-   `[Private|Public]Key.fromBytesEcdsa()` checking for the wrong bytes length

## v2.7.0-beta.3

### Added

-   `TokenUpdateTransaction.[get|set]PauseKey()`
-   `TokenUpdateTransaction.setSupplyKey()`
-   Updated `Status` with new response codes

### Deprecated

-   `TokenUpdateTransaction.setsupplyKey()` - use `setSupplyKey()` instead

## v2.7.0-beta.2

### Added

-   `[Private|Public]Key.toAccountId()`

## v2.7.0-beta.1

### Added

-   `AccountId.aliasKey`, including `AccountId.[to|from]String()` support.
-   `[PublicKey|PrivateKey].toAccountId()`.
-   `aliasKey` fields in `TransactionRecord` and `AccountInfo`.
-   `nonce` field in `TransactionId`, including `TransactionId.[set|get]Nonce()`
-   `children` fields in `TransactionRecord` and `TransactionReceipt`
-   `duplicates` field in `TransactionReceipt`
-   `[TransactionReceiptQuery|TransactionRecordQuery].[set|get]IncludeChildren()`
-   `TransactionReceiptQuery.[set|get]IncludeDuplicates()`
-   New response codes.
-   Support for ECDSA SecP256K1 keys.
-   `PrivateKey.generate[ED25519|ECDSA]()`
-   `[Private|Public]Key.from[Bytes|String][DER|ED25519|ECDSA]()`
-   `[Private|Public]Key.to[Bytes|String][Raw|DER]()`

### Deprecated

-   `PrivateKey.generate()`, use `PrivateKey.generate[ED25519|ECDSA]()` instead.

### Fixed

-   Requests should retry on `INTERNAL` consistently

## v2.6.0

### Added

-   Support for multiple IPs per node
-   New smart contract response codes

### Fixed

-   `TransferTransaction` should deterministically order transfers before submitting transaction

## v2.6.0-beta.1

## Added

-   New smart contract response codes

## v2.5.0

### Fixed

-   `WebClient` should be able to construct an empty `MirrorNetwork`
-   Bad imports while using Common JS

### Deprecated

-   `ContractUpdateTransaction.[set|get]ByteCodeFileId()`
-   `ContractCallQuery.[set|get]MaxResultSize()`

## v2.5.0-beta.2

### Fixed

-   Bad imports while using Common JS

## v2.5.0-beta.1

### Deprecated

-   `ContractUpdateTransaction.[set|get]ByteCodeFileId()`
-   `ContractCallQuery.[set|get]MaxResultSize()`

## v2.4.1

### Fixed

-   Bad imports while using Common JS

## v2.4.0

### Added

-   TLS support
-   `Client.[get|set]TransportSecurity()` - Enable/Disable TLS
-   `*Id.toSolidityAddress()`
-   Support for `number` in all `ContractFunctionParam.add[Uint|Int]*()` methods

### Fixed

-   `*Id.fromSolidityAddress()`

## v2.3.0

### Added

-   `FreezeType`
-   `FreezeTransaction.[get|set]FreezeType()`
-   `FreezeTransaction.[get|set]FileId()`
-   `FreezeTransaction.[get|set]FileHash()`

### Deprecated

-   `FreezeTransaction.[get|set]UpdateFileId()`, use `.[get|set]FileId()` instead.

## v2.2.0

### Fixed

-   gRPC client not timing out on unresponsive connections

## v2.2.0-beta.1

### Added

-   Support for HIP-24 (token pausing)
    -   `TokenInfo.pauseKey`
    -   `TokenInfo.pauseStatus`
    -   `TokenCreateTransaction.pauseKey`
    -   `TokenUpdateTransaction.pauseKey`
    -   `TokenPauseTransaction`
    -   `TokenUnpauseTransaction`

## v2.1.1

### Fixed

-   UTF8 encoding and ecoding in React Native

## v2.1.0

### Added

-   Support for automatic token associations
    -   `TransactionRecord.automaticTokenAssociations`
    -   `AccountInfo.maxAutomaticTokenAssociations`
    -   `AccountCreateTransaction.maxAutomaticTokenAssociations`
    -   `AccountUpdateTransaction.maxAutomaticTokenAssociations`
    -   `TokenRelationship.automaticAssociation`
    -   `TokenAssociation`

### Fixed

-   `TransferTransaction.addHbarTransfer()` was not combining transfers

## v2.1.0-beta.1

### Added

-   Support for automatic token associations
    -   `TransactionRecord.automaticTokenAssociations`
    -   `AccountInfo.maxAutomaticTokenAssociations`
    -   `AccountCreateTransaction.maxAutomaticTokenAssociations`
    -   `AccountUpdateTransaction.maxAutomaticTokenAssociations`
    -   `TokenRelationship.automaticAssociation`
    -   `TokenAssociation`

## v2.0.30

### Added

-   `TokenNftInfo.toString()` - Stringifies the JSON representation of the current `TokenNftInfo`
-   `TokenNftInfo.toJson()` - JSON representation of the current `TokenNftInfo`
-   `Timestamp.toString()` - displays as `<seconds>.<nanos>`. Use `Timestamp.toDate()` to print differently

### Deprecated

-   `TokenNftInfoQuery.[set|get]AccountId()` with no replacement
-   `TokenNftInfoQuery.[set|get]TokenId()` with no replacement
-   `TokenNftInfoQuery.[set|get]Start()` with no replacement
-   `TokenNftInfoQuery.[set|get]End()` with no replacement
-   `TokenMintTransaction.[add|set]Metadata()` support for string metadata

## v2.0.29

### Added

-   Support for `CustomRoyaltyFees`
-   Updated `Status` with new response codes
-   Implemented `Client.[set|get]NetworkName()`

## v2.0.28

### Added

-   `Client.pingAll()` - pings all network nodes
-   `Client.[set|get]NodeWaitTime()` - minimum delay for nodes that are nto responding
-   `Client.[set|get]MaxAttempts()` - max number of attempts for each request
-   `Client.[set|get]MaxNodesPerTransaction()` - number of node account IDs to use per request
-   `CustomFixedFee.[set|get]HbarAmount()` - helper method to set both `denominatingTokenId` and `amount` when fee is an `Hbar` amount
-   `CustomFixedFee.setDenominatingTokenToSameToken()` - helper method to set `denominatingTokenId` to `0.0.0` which is not obvious

### Changed

-   `Client.ping()` will no longer throw an error

### Deprecated

-   `*[Transaction|Query].[set|get]MaxRetries()` - Use `*[Transaction|Query].[set|get]MaxAttempts()` instead

### Fixed

-   `PrivateKey.signTransaction()` and `PublicKey.verifyTransaction()` should correctly freeze an unfrozen transaction

## v2.0.27

### Added

-   Updated `Status` with new response codes
-   Support for `Hbar.[from|to]String()` to be reversible
-   `Client.setAutoValidateChecksums()` set whether checksums on ids will be automatically validated upon attempting to execute a transaction or query. Disabled by default. Check status with `Client.isAutoValidateChecksumsEnabled()`
-   `*Id.toString()` no longer stringifies with checksums. Use `*Id.getChecksum()` to get the checksum that was parsed, or use `*Id.toStringWithChecksum(client)` to stringify with the correct checksum for that ID on the client's network.
-   `*Id.validateChecksum()` to validate a checksum. Throws new `BadEntityIdException`

### Fixed

-   Free queries should not longer attempt to sign payment transactions
-   All enitty IDs within response should no longer contain a checskum.
    Use `*Id.toStringWithChecksum(Client)` to stringify with a checksum
-   `ReceiptStatusError` should contain a properly filled out `TransactionReceipt`

### Deprecated

-   `*Id.validate()` use `*Id.validateChecksum()` instead

## v2.0.26

### Changed

-   Updated `Status` and `FeeDataType` with new codes

## v2.0.25

### Added

-   `TokenCreateTransaction.[get|set]FeeScheduleKey()`
-   Support for parsing file 0.0.111 using `FeeSchedules`

### Fixed

-   `TokenMintTransaction.[to|from]Bytes()` incorrectly parsing the transaction body

### Removed

-   `TokenCreateTransaction.addCustomFee()` - use `TokenCreateTransaction.setCustomFees()` instead

## v2.0.25-beta.1

### Added

-   Support for NFTS
    -   Creating NFT tokens
    -   Minting NFTs
    -   Burning NFTs
    -   Transfering NFTs
    -   Wiping NFTs
    -   Query NFT information
-   Support for Custom Fees on tokens:
    -   Setting custom fees on a token
    -   Updating custom fees on an existing token

### Fixed

-   Loading keystore should no longer error when `CipherAlgorithm` doesn't match case
-   `PrivateKey.legacyDerive()` should now be consistent with the v1.4.6 JS SDK

## v2.0.24

### Added

-   `Hbar.fromTinybar()` supports `BigNumber`
-   `Hbar.toString()` supports `HbarUnit`
-   Implemented to and from bytes for `TopicInfo` and `TokenInfo`
-   Support for `sign-on-demand`
    -   This is disabled by default to you'll need to enable it using `Client.setSignOnDemand(true)`
    -   If `sign-on-demand` is enabled you'll need to use `async` versions of these methods:
        -   `*Transaction.toBytes()` -> `*Transaction.toBytesAsync()`
        -   `*Transaction.getSignatures()` -> `*Transaction.getSignaturesAsync()`
        -   `*Transaction.getTransactionHash()` -> `*Transaction.getTransactionHashAsync()`

### Changes

-   All requests now retry on gRPC status `INTERNAL` if error returned contains `RST_STREAM`

## v2.0.23

### Added

-   Added support for TLS on mirror node connections
-   Implemented `*Id.clone()` (this is used internally to fix some issues that only surface in React Native)
-   Implement `Timestamp.plusNanos()`
-   Added support for entity ID checksums. The network will be extracted from the checksum of the
    entity ID and validated on each request to make sure a request is not happening on one network
    while an entity ID references another network. Entity IDs with a network will print with a checksum
    while entity IDs without a checksum will not print the checksum part.

### Fixed

-   `TopicMessageQuery.startTime` not updating start time by one nanosecond causing a message to appear twice
    if the connection reset
-   `TopicMessageQuery` should log retries
-   `TransactionReceipt` error handling; this should now throw an error contain the receipt

## v2.0.22

### Fixed

-   `TopicMessageQuery.maxBackoff` was not being used at all
-   `TopicMessageQuery.limit` was being incorrectly update with full `TopicMessages` rather than per chunk
-   `TopicMessageQuery.startTime` was not being updated each time a message was received
-   `TopicMessageQuery.completionHandler` was be called at incorrect times

## v2.0.21

### Added

-   Exposed `AccountBalance.tokenDecimals`
-   Support for `string` parameters in `Hbar.fromTinybars()`
-   `Hbar.toBigNumber()` which is a simple wrapper around `Hbar.to(HbarUnit.Hbar)`
-   `AccountBalance.toJSON()`
-   Support for `maxBackoff`, `maxAttempts`, `retryHandler`, and `completionHandler` in `TopicMessageQuery`
-   Default logging behavior to `TopicMessageQuery` if an error handler or completion handler was not set

### Fixed

-   `TopicMessageQuery` retry handling; this should retry on more gRPC errors
-   `TopicMessageQuery` max retry timeout; before this would could wait up to 4m with no feedback
-   Missing `@readonly` tag on `TokenInfo.tokenMemo`
-   `Keystore` failing to recognize keystores generated by v1 SDKs
-   Errors caused by the use `?.` and `??` within a node 12 context
-   `TopicMessageQuery`

## v2.0.20

### Added

-   `PrivateKey.legacyDerive()` - Derive private key using legacy derivations
-   `Hbar.fromTinybars()` supports `string` parameter
-   `Hbar.toBigNumber()` aliases `Hbar.to(HbarUnit.Hbar)`
-   `AccountBalance.tokenDecimals` - Represents the decimals on a token
-   `AccountBalance.toString()` should print a `JSON.stringified()` output
-   `AccountBalance.toJSON()`

### Changed

-   `Mnemonic.toLegacyPrivateKey()` no longer automaticaly derives `PrivateKey`, instead produces root `PrivateKey`
    Use `PrivateKey.legacyDerive()` to derive the proper `PrivateKey` manually
-   Removed the use of `@hashgraph/protobufjs` in favor of `protobufjs`
    The reason `@hashgraph/protobufjs` even exists is because `protobufjs` contains `eval`
    which fails CSP in browser. However, while running integration tests through `vite` and
    `mocha` it seems the `eval` was never hit.
-   Moved from `yarn` to `pnpm` because of performance issues with `yarn`

## v2.0.19

### Added

-   Scheduled transaction support: `ScheduleCreateTransaction`, `ScheduleDeleteTransaction`, and `ScheduleSignTransaction`
-   React Native support
-   Support for raw `proto.Transaction` bytes in `Transaction.fromBytes()`
    -   This means v1 SDK's `Transaction.toBytes()` will now be supported in v2 `Transaction.fromBytes()`
        However, `Transaction.toBytes()` and `Transaction.getTransactionHas()` in v2 will produce different
        results in the v1 SDK's.

### Fixed

-   addSignature() Behavior Differs Between Implementations [NCC-E001154-005]
-   Decreased `CHUNK_SIZE` 4096->1024 and increased default max chunks 10->20
-   Export `StatusError`, `PrecheckStatusError`, `ReceiptStatusError`, and `BadKeyError`
-   `KeyList.toString()`
-   `AccountBalance.toString()`

### Deprecated

-   `new TransactionId(AccountId, Instant)` - Use `TransactionId.withValidStart()` instead.

## v2.0.18 - Deprecated

## v2.0.17-beta.7

### Fixed

-   addSignature() Behavior Differs Between Implementations [NCC-E001154-005]
-   Decreased `CHUNK_SIZE` 4096->1024 and increased default max chunks 10->20
-   Renamed `ScheduleInfo.getTransaction()` -> `ScheduleInfo.getScheduledTransaction()`

## v2.0.17-beta.6

### Added

-   React Native support

## v2.0.17-beta.5 - Deprecated

## v2.0.17-beta.4

### Fixed

-   Scheduled transactions should use new HAPI protobufs
-   Removed `nonce` from `TransactionId`
-   `schedule-multi-sig-transaction` example to use new scheduled transaction API

### Removed

-   `ScheduleCreateTransaction.addScheduledSignature()`
-   `ScheduleCreateTransaction.scheduledSignatures()`
-   `ScheduleSignTransaction.addScheduledSignature()`
-   `ScheduleSignTransaction.scheduledSignatures()`

## v2.0.17-beta.3

### Added

-   Support for raw `proto.Transaction` bytes in `Transaction.fromBytes()`
    -   This means v1 SDK's `Transaction.toBytes()` will now be supported in v2 `Transaction.fromBytes()`
        However, `Transaction.toBytes()` and `Transaction.getTransactionHas()` in v2 will produce different
        results in the v1 SDK's.
-   Export `StatusError`, `PrecheckStatusError`, `ReceiptStatusError`, and `BadKeyError`

### Fixed

-   A few examples that did not work with `CONFIG_FILE` environment variable

## v2.0.17-beta.2

### Added

-   Support for setting signatures on the underlying scheduled transaction
-   `TransactionReceipt.scheduledTransactionId`
-   `ScheduleInfo.scheduledTransactionId`
-   `TransactionRecord.scheduleRef`
-   Support for scheduled and nonce in `TransactionId`
    -   `TransactionId.withNonce()` - Supports creating transaction ID with random bytes.
    -   `TransactionId.[set|get]Scheduled()` - Supports scheduled transaction IDs.
-   `memo` fields for both create and update transactions and info queries
    -   `Account[Create|Update]Transaction.[set|get]AccountMemo()`
    -   `File[Create|Update]Transaction.[set|get]AccountMemo()`
    -   `Token[Create|Update]Transaction.[set|get]AccountMemo()`
    -   `AccountInfoQuery.accountMemo`
    -   `FileInfoQuery.fileMemo`
    -   `TokenInfoQuery.tokenMemo`

### Fixed

-   `ScheduleInfo.*ID` field names should use `Id`
    Ex. `ScheduleInfo.creatorAccountID` -> `ScheduleInfo.creatorAccountId`
-   Renamed `ScheduleInfo.memo` -> `ScheduleInfo.scheduleMemo`
-   Chunked transactions should not support scheduling if the data provided is too large
    -   `TopicMessageSubmitTransaction`
    -   `FileAppendTransaction`

## v2.0.17-beta.1

### Added

-   Support for scheduled transactions.
    -   `ScheduleCreateTransaction` - Create a new scheduled transaction
    -   `ScheduleSignTransaction` - Sign an existing scheduled transaction on the network
    -   `ScheduleDeleteTransaction` - Delete a scheduled transaction
    -   `ScheduleInfoQuery` - Query the info including `bodyBytes` of a scheduled transaction
    -   `ScheduleId`

### Fixed

-   `KeyList.toString()`
-   `AccountBalance.toString()`

### Deprecated

-   `new TransactionId(AccountId, Instant)` - Use `TransactionId.withValidStart()` instead.

## v2.0.15

### Added

-   Implement `Client.forName()` to support construction of client from network name.
-   Implement `PrivateKey.verifyTransaction()` to allow a user to verify a transaction was signed with a partiular key.

## v2.0.14

### General Changes

    * All queries and transactions support setting fields in the constructor using
      an object, e.g. `new AccountBalanceQuery({ accountId: "0.0.3" })`, or
      `new AccountCreateTransaction({ key: client.operatorPublicKey, initialBalance: 10 })`.
    * Almost all instances of `BigNumber` have been replaced with `Long`

## v1.1.12

### Fixed

-   `Ed25519PrivateKey.fromMnemonic` regressed in v1.1.8 and was not working in the browser.

-   Use detached signatures when signing the transaction. This should allow for much larger transactions to be submitted.

## v1.1.11

### Fixed

-   `Ed25519PrivateKey.fromKeystore` regressed in v1.1.9 and was not working in the browser

## v1.1.10

### Added

-   `Client.ping(id: AccountIdLike)` Pings a node by account ID.

-   `Ed25519PrivateKey.fromMnemonic` works with legacy 22-word phrases.

### Deprecated

-   `Client.getAccountBalance()` to match the Java SDK. Use `AccountBalanceQuery` directly instead.

## v1.1.9

### Added

-   Allow BigNumber or String to be used as Tinybar where Tinybar was accepted

-   Add support for decoding `Ed25519PrivateKey` from a PEM file using `Ed25519PrivateKey.fromPem()`

-   Add support for passing no argument to `ContractFunctionResult.get*()` methods.

-   Add `MnemonicValidationResult` which is the response type for `Mnemonic.validte()`

-   Add public method `Mnemonic.validate(): MnemonicValidationResult` which validates if the mnemonic
    came from the same wordlist, in the right order, and without misspellings.

-   Add `BadPemFileError` which is thrown when decoding a pem file fails.

### Fixed

-   Fixes `AddBytes32Array`

-   Fixes `Hbar.isNegative()` failing with `undefined`.

-   Fixes `CryptoTransferTransaction.addTransfer()` not supporting `BigNumber` or
    `number` as arguments.

-   Fixes `ConsensusTopicInfoQuery.setTopicId()` not supporting `ConsensusTopicIdLike`.

### Deprecated

-   Deprecates `Client.maxTransactionFee` and `Client.maxQueryPayment` getters.

-   Deprecates `ConsensusTopicCreateTransaction.setAutoRenewAccount()` was simply
    renamed to `ConsensusTopicCreateTransaction.setAutoRenewAccountId()`.

-   Deprecates `ConsensusTopicCreateTransaction.setExpirationTime()` with no replacement.

-   Deprecates `ConsensusTopicCreateTransaction.setValidStart()` with no replacement.

-   Deprecates `ConsensusTopicUpdateTransaction.setAutoRenewAccount()` with no replacement.

## v1.1.8

### Fixed

-   `TransactionRecord.getContractCallResult` and `TransactionRecord.getContractExecuteResult` were swapped
    internally and neither worked before.

-   Export `ConsensusMessageSubmitTransaction`.

## v1.1.7

### Fixed

-   Do not provide (and sign) a payment transaction for `AccountBalanceQuery`. It is not required.

## v1.1.6

### Added

-   Add `TransactionBuilder.getCost()` to return a very close estimate of the transaction fee (within 1%).

-   Add additional error classes to allow more introspection on errors:

    -   `HederaPrecheckStatusError` - Thrown when the transaction fails at the node (the precheck)
    -   `HederaReceiptStatusError` - Thrown when the receipt is checked and has a failing status. The error object contains the full receipt.
    -   `HederaRecordStatusError` - Thrown when the record is checked and it has a failing status. The error object contains the full record.

-   `console.log(obj)` now prints out nice debug information for several types in the SDK including receipts

## v1.1.5

### Added

-   Add `TransactionReceipt.getConsensusTopicId()`.

-   Add `TransactionReceipt.getConsensusTopicRunningHash()`.

-   Add `TransactionReceipt.getConsensusTopicSequenceNumber()`.

-   Adds support for addresses with a leading `0x` prefix with `ContractFunctionParams.addAddress()`.

### Deprecated

-   Deprecates `Client.putNode()`. Use `Client.replaceNodes()` instead.

-   Depreactes `Transaction.getReceipt()` and `Transaction.getRecord()`. Use `TransactionId.getReceipt()` or
    `TransactionId.getRecord()` instead. The `execute` method on `Transaction` returns a `TransactionId`.

-   Deprecates `ConsensusSubmitMessageTransaction`. This was renamed to `ConsensusMessageSubmitTransaction` to
    match the Java SDK.

## v1.1.2

### Fixed

-   https://github.com/hashgraph/hedera-sdk-js/issues/175

## v1.1.1

### Fixed

-   `RECEIPT_NOT_FOUND` is properly considered and internally retried within `TransactionReceiptQuery`

## v1.1.0

### Fixed

-   Contract parameter encoding with BigNumbers

### Added

Add support for Hedera Consensus Service (HCS).

-   Add `ConsensusTopicCreateTransaction`, `ConsensusTopicUpdateTransaction`, `ConsensusTopicDeleteTransaction`, and `ConsensusMessageSubmitTransaction` transactions

-   Add `ConsensusTopicInfoQuery` query (returns `ConsensusTopicInfo`)

-   Add `MirrorClient` and `MirrorConsensusTopicQuery` which can be used to listen for HCS messages from a mirror node.

### Changed

Minor version bumps may add deprecations as we improve parity between SDKs
or fix reported issues. Do not worry about upgrading in a timely manner. All v1+ APIs
will be continuously supported.

-   Deprecated `SystemDelete#setId`; replaced with `SystemDelete#setFileId` or `SystemDelete#setContractId`

-   Deprecated `SystemUndelete#setId`; replaced with `SystemUndelete#setFileId` or `SystemUndelete#setContractId`

-   Deprecated `Hbar.of(val)`; replaced with `new Hbar(val)`

-   Deprecated `FreezeTransaction#setStartTime(Date)`; replaced with `FreezeTransaction#setStartTime(hour: number, minute: number)`

-   Deprecated `FreezeTransaction#setEndTime(Date)`; replaced with `FreezeTransaction#setEndTime(hour: number, minute: number)`

-   All previous exception types are no longer thrown. Instead there are a set of new exception types to match the Java SDK.

    -   `HederaError` becomes `HederaStatusError`
    -   `ValidationError` becomes `LocalValidationError`
    -   `TinybarValueError` becomes `HbarRangeError`
    -   `MaxPaymentExceededError` becomes `MaxQueryPaymentExceededError`
    -   `BadKeyError` is a new exception type when attempting to parse or otherwise use a key that doesn't look like a key

## v1.0.1

### Added

-   Allow passing a string for a private key in `Client.setOperator`

### Fixed

-   Correct list of testnet node addresses

## v1.0.0

No significant changes since v1.0.0-beta.5

## v1.0.0-beta.5

### Fixed

-   Fix `getCost` for entity Info queries where the entity was deleted

### Added

-   Add support for unsigned integers (incl. Arrays) for contract encoding and decoding

-   Add `AccountUpdateTransaction.setReceiverSignatureRequired`

-   Add `AccountUpdateTransaction.setProxyAccountId`

### Changed

-   Rename `ContractExecuteTransaction.setAmount()` to `ContractExecuteTransaction.setPayableAmount()`

## v1.0.0-beta.4

### Added

-   `Client.forTestnet` makes a new client configured to talk to TestNet (use `.setOperator` to set an operater)

-   `Client.forMainnet` makes a new client configured to talk to Mainnet (use `.setOperator` to set an operater)

### Changed

-   Renamed `TransactionReceipt.accountId`, `TransactionReceipt.contractId`, `TransactionReceipt.fileId`, and
    `TransactionReceipt.contractId` to `TransactionReceipt.getAccountId()`, etc. to add an explicit illegal
    state check as these fields are mutually exclusive

-   Renamed `TransactionRecord.contractCallResult` to `TransactionRecord.getContractExecuteResult()`

-   Renamed `TransactionRecord.contractCreateResult` to `TransactionRecord.getContractCreateResult()`

## v1.0.0-beta.3

### Changed

-   `TransactionBuilder.setMemo` is renamed to `TransactionBuilder.setTransactionMemo` to avoid confusion
    as there are 2 other kinds of memos on transactions

### Fixed

-   Fix usage on Node versions less than 12.x

## v1.0.0-beta.2

### Changed

-   `CallParams` is removed in favor of `ContractFunctionParams` and closely mirrors type names from solidity

    -   `addInt32`
    -   `addInt256Array`
    -   `addString`
    -   etc.

-   `ContractFunctionResult` now closely mirrors the solidity type names

    -   `getInt32`
    -   etc.

-   `setFunctionParams(params)` on `ContractCallQuery` and `ContractExecuteTransaction` is now
    `setFunction(name, params)`

-   `ContractLogInfo.topicList` -> `ContractLogInfo.topics`

-   `FileInfo.deleted` -> `FileInfo.isDeleted`

-   `FileContentsQuery.execute` now directly returns `Uint8Array`

-   `ContractRecordsQuery.execute` now directly returns `TransactionRecord[]`

-   `AccountAmount.amount` (`String`) -> `AccountAmount.amount` (`Hbar`)

-   TransactionReceipt
    -   `receiverSigRequired` -> `isReceiverSignatureRequired`
    -   `autoRenewPeriodSeconds` -> `autoRenewPeriod`

### Fixed

-   Remove incorrect local validation for FileCreateTransaction and FileUpdateTransaction

-   Any `key` fields on response types (e.g., `AccountInfo`) are
    now `PublicKey` and can be any of the applicable key types

-   Fix transaction back-off when BUSY is returned

-   Default autoRenewPeriod on ContractCreate appropriately

## v0.8.0-beta.3

### Changed

-   Client constructor takes the network as `{ network: ... }` instead of `{ nodes: ... }`

-   Transactions and queries do not take `Client` in the constructor; instead, `Client` is passed to `execute`.

-   Removed `Transaction.executeForReceipt` and `Transaction.executeForRecord`

    These methods have been identified as harmful as they hide too much. If one fails, you do not know if the transaction failed to execute; or, the receipt/record could not be retrieved. In a mission-critical application, that is, of course, an important distinction.

    Now there is only `Transaction.execute` which returns a `TransactionId`. If you don't care about waiting for consensus or retrieving a receipt/record in your application, you're done. Otherwise you can now use any `TransactionId` and ask for the receipt/record (with a stepped retry interval until consensus) with `TransactionId.getReceipt` and `TransactionId.getRecord`.

    v0.7.x and below

    ```js
    let newAccountId = new AccountCreateTransaction(hederaClient)
        .setKey(newKey.publicKey)
        .setInitialBalance(1000)
        .executeForReceipt().accountId; // TransactionReceipt
    ```

    v0.8.x and above

    ```js
    let newAccountId = new AccountCreateTransaction()
        .setKey(newKey.publicKey)
        .setInitialBalance(1000)
        .execute(hederaClient) // TranactionId
        .getReceipt(hederaClient).accountId; // TransactionReceipt
    ```

-   Rename `setPaymentDefault` to `setPaymentAmount`

### Added

-   All transaction and query types that were in the Java SDK but not yet in the JS SDK (GetBySolidityIdQuery, AccountStakersQuery, etc.)

-   `TransactionId.getReceipt`

-   `TransactionId.getRecord`

-   `Transaction.toString`. This will dump the transaction (incl. the body) to a stringified JSON object representation of the transaction. Useful for debugging.

-   A default of 1 Hbar is now set for both maximum transaction fees and maximum query payments.

-   Smart Contract type encoding and decoding to match Java.

-   To/From string methods on AccountId, FileId, etc.

-   Internal retry handling for Transactions and Queries (incl. BUSY)

### Removed

-   `Transaction` and `Query` types related to claims<|MERGE_RESOLUTION|>--- conflicted
+++ resolved
@@ -5,219 +5,239 @@
 The format is based on [Keep a Changelog](https://keepachangelog.com/en/1.0.0/),
 and this project adheres to [Semantic Versioning](https://semver.org/spec/v2.0.0.html).
 
-<<<<<<< HEAD
-=======
-
 ## v2.37.0-beta.2
 
 ## What's Changed
 
-* Bug on mnemonic.toStandardECDSAsecp256k1PrivateKey() and mnemonic.toEcdsaPrivateKey() by @svetoslav-nikol0v in https://github.com/hashgraph/hedera-sdk-js/pull/1989
+-   Bug on mnemonic.toStandardECDSAsecp256k1PrivateKey() and mnemonic.toEcdsaPrivateKey() by @svetoslav-nikol0v in https://github.com/hashgraph/hedera-sdk-js/pull/1989
 
 ## v2.37.0-beta.1
 
 ## What's Changed
 
-* Bug on mnemonic.toStandardECDSAsecp256k1PrivateKey() and mnemonic.toEcdsaPrivateKey() by @svetoslav-nikol0v in https://github.com/hashgraph/hedera-sdk-js/pull/1989
+-   Bug on mnemonic.toStandardECDSAsecp256k1PrivateKey() and mnemonic.toEcdsaPrivateKey() by @svetoslav-nikol0v in https://github.com/hashgraph/hedera-sdk-js/pull/1989
 
 ## v2.36.0
 
 ## What's Changed
 
-* Fix the fromBytes for tokenWipeTransaction by @ochikov in https://github.com/hashgraph/hedera-sdk-js/pull/1968
-* Exposing client operator with a getter by @rokn in https://github.com/hashgraph/hedera-sdk-js/pull/1970
-* Examples related changes by @svetoslav-nikol0v in https://github.com/hashgraph/hedera-sdk-js/pull/1953
-* Fix integration tests and remove .only by @ochikov in https://github.com/hashgraph/hedera-sdk-js/pull/1971
+-   Fix the fromBytes for tokenWipeTransaction by @ochikov in https://github.com/hashgraph/hedera-sdk-js/pull/1968
+-   Exposing client operator with a getter by @rokn in https://github.com/hashgraph/hedera-sdk-js/pull/1970
+-   Examples related changes by @svetoslav-nikol0v in https://github.com/hashgraph/hedera-sdk-js/pull/1953
+-   Fix integration tests and remove .only by @ochikov in https://github.com/hashgraph/hedera-sdk-js/pull/1971
 
 ## v2.35.0
 
 ## What's Changed
-* Fix integration tests by @ochikov in https://github.com/hashgraph/hedera-sdk-js/pull/1896
-* Update packages and release beta versions by @ochikov in https://github.com/hashgraph/hedera-sdk-js/pull/1891
-* Fix typos by @omahs in https://github.com/hashgraph/hedera-sdk-js/pull/1889
-* Fixed duplicated doc comments by @0xMimir in https://github.com/hashgraph/hedera-sdk-js/pull/1888
-* Fix topic subscription error handling by @rokn in https://github.com/hashgraph/hedera-sdk-js/pull/1907
-* Update precompile system contracts by @petreze in https://github.com/hashgraph/hedera-sdk-js/pull/1910
-* Update/packages vol2 by @ochikov in https://github.com/hashgraph/hedera-sdk-js/pull/1905
-* Ignore minor and patch updates by @ochikov in https://github.com/hashgraph/hedera-sdk-js/pull/1937
-* Fix/dependabot updates by @ochikov in https://github.com/hashgraph/hedera-sdk-js/pull/1938
-* Fix/dependabot updates by @ochikov in https://github.com/hashgraph/hedera-sdk-js/pull/1939
-* Fix/dependabot updates by @ochikov in https://github.com/hashgraph/hedera-sdk-js/pull/1940
-* Add keepalive_time property when we init grpc client by @petreze in https://github.com/hashgraph/hedera-sdk-js/pull/1908
-* Update the precompiled jsons of the contracts by @ochikov in https://github.com/hashgraph/hedera-sdk-js/pull/1954
-* Add setDefaultMaxQueryPayment() and deprecate setMaxQueruPayment() by @svetoslav-nikol0v in https://github.com/hashgraph/hedera-sdk-js/pull/1897
-* Fixed toJSON functionality in TranasctionRecord/Receipt/Response by @rokn in https://github.com/hashgraph/hedera-sdk-js/pull/1956
-* [#1857] Аdding task to run all example by @svetoslav-nikol0v in https://github.com/hashgraph/hedera-sdk-js/pull/1955
-* Adding new env variable by @svetoslav-nikol0v in https://github.com/hashgraph/hedera-sdk-js/pull/1957
+
+-   Fix integration tests by @ochikov in https://github.com/hashgraph/hedera-sdk-js/pull/1896
+-   Update packages and release beta versions by @ochikov in https://github.com/hashgraph/hedera-sdk-js/pull/1891
+-   Fix typos by @omahs in https://github.com/hashgraph/hedera-sdk-js/pull/1889
+-   Fixed duplicated doc comments by @0xMimir in https://github.com/hashgraph/hedera-sdk-js/pull/1888
+-   Fix topic subscription error handling by @rokn in https://github.com/hashgraph/hedera-sdk-js/pull/1907
+-   Update precompile system contracts by @petreze in https://github.com/hashgraph/hedera-sdk-js/pull/1910
+-   Update/packages vol2 by @ochikov in https://github.com/hashgraph/hedera-sdk-js/pull/1905
+-   Ignore minor and patch updates by @ochikov in https://github.com/hashgraph/hedera-sdk-js/pull/1937
+-   Fix/dependabot updates by @ochikov in https://github.com/hashgraph/hedera-sdk-js/pull/1938
+-   Fix/dependabot updates by @ochikov in https://github.com/hashgraph/hedera-sdk-js/pull/1939
+-   Fix/dependabot updates by @ochikov in https://github.com/hashgraph/hedera-sdk-js/pull/1940
+-   Add keepalive_time property when we init grpc client by @petreze in https://github.com/hashgraph/hedera-sdk-js/pull/1908
+-   Update the precompiled jsons of the contracts by @ochikov in https://github.com/hashgraph/hedera-sdk-js/pull/1954
+-   Add setDefaultMaxQueryPayment() and deprecate setMaxQueruPayment() by @svetoslav-nikol0v in https://github.com/hashgraph/hedera-sdk-js/pull/1897
+-   Fixed toJSON functionality in TranasctionRecord/Receipt/Response by @rokn in https://github.com/hashgraph/hedera-sdk-js/pull/1956
+-   [#1857] Аdding task to run all example by @svetoslav-nikol0v in https://github.com/hashgraph/hedera-sdk-js/pull/1955
+-   Adding new env variable by @svetoslav-nikol0v in https://github.com/hashgraph/hedera-sdk-js/pull/1957
 
 ## v2.34.1
 
 ## What's Changed
-* Follow convention toJSON by @petreze in https://github.com/hashgraph/hedera-sdk-js/pull/1885
+
+-   Follow convention toJSON by @petreze in https://github.com/hashgraph/hedera-sdk-js/pull/1885
 
 ## v2.34.0
 
 ## What's Changed
-* Add toJSON method for tx response, receipt and record by @petreze in https://github.com/hashgraph/hedera-sdk-js/pull/1859
-* Add example on how to generate transaction IDs on demand and scenarios by @petreze in https://github.com/hashgraph/hedera-sdk-js/pull/1860
-* Ensure that generated tx ids are unique by @petreze in https://github.com/hashgraph/hedera-sdk-js/pull/1862
-* Fix the examples to work with local node as well as with the new precompile contracts by @ochikov in https://github.com/hashgraph/hedera-sdk-js/pull/1863
-* Update dependencies across examples and packages v2 by @ochikov in https://github.com/hashgraph/hedera-sdk-js/pull/1879
-* Finalize toJson functionality by @petreze in https://github.com/hashgraph/hedera-sdk-js/pull/1880
+
+-   Add toJSON method for tx response, receipt and record by @petreze in https://github.com/hashgraph/hedera-sdk-js/pull/1859
+-   Add example on how to generate transaction IDs on demand and scenarios by @petreze in https://github.com/hashgraph/hedera-sdk-js/pull/1860
+-   Ensure that generated tx ids are unique by @petreze in https://github.com/hashgraph/hedera-sdk-js/pull/1862
+-   Fix the examples to work with local node as well as with the new precompile contracts by @ochikov in https://github.com/hashgraph/hedera-sdk-js/pull/1863
+-   Update dependencies across examples and packages v2 by @ochikov in https://github.com/hashgraph/hedera-sdk-js/pull/1879
+-   Finalize toJson functionality by @petreze in https://github.com/hashgraph/hedera-sdk-js/pull/1880
 
 ## v2.33.0
 
 ## What's Changed
-* Handle EvmAddress when passed to addAddress as a ContractFunctionParameter by @petreze in https://github.com/hashgraph/hedera-sdk-js/pull/1819
-* Fix node selection improvement by @petreze in https://github.com/hashgraph/hedera-sdk-js/pull/1815
-* Enhance AccountId.toSolidityAddress() to handle alias field by @petreze in https://github.com/hashgraph/hedera-sdk-js/pull/1820
-* Allow ED25519 keys to generate long-zero address from alias by @petreze in https://github.com/hashgraph/hedera-sdk-js/pull/1822
-* Fix warning issues during build by @ochikov in https://github.com/hashgraph/hedera-sdk-js/pull/1850
-* Add mapi call that queries the mirror node to get the actual evm address field by @petreze in https://github.com/hashgraph/hedera-sdk-js/pull/1853
+
+-   Handle EvmAddress when passed to addAddress as a ContractFunctionParameter by @petreze in https://github.com/hashgraph/hedera-sdk-js/pull/1819
+-   Fix node selection improvement by @petreze in https://github.com/hashgraph/hedera-sdk-js/pull/1815
+-   Enhance AccountId.toSolidityAddress() to handle alias field by @petreze in https://github.com/hashgraph/hedera-sdk-js/pull/1820
+-   Allow ED25519 keys to generate long-zero address from alias by @petreze in https://github.com/hashgraph/hedera-sdk-js/pull/1822
+-   Fix warning issues during build by @ochikov in https://github.com/hashgraph/hedera-sdk-js/pull/1850
+-   Add mapi call that queries the mirror node to get the actual evm address field by @petreze in https://github.com/hashgraph/hedera-sdk-js/pull/1853
 
 ## v2.32.0
 
 ## What's Changed
-* Update the client constants file with the mainnet proxies by @ochikov in https://github.com/hashgraph/hedera-sdk-js/pull/1780
-* Add method that queries the mirror node to get the actual num field by @petreze in https://github.com/hashgraph/hedera-sdk-js/pull/1790
-* Add retry logic on grpc web errors by @petreze in https://github.com/hashgraph/hedera-sdk-js/pull/1802
-* Add method handler by @petreze in https://github.com/hashgraph/hedera-sdk-js/pull/1804
-* Comment out unavailable web proxies nodes by @petreze in https://github.com/hashgraph/hedera-sdk-js/pull/1810
-* Fix deprecation and add comments by @petreze in https://github.com/hashgraph/hedera-sdk-js/pull/1811
+
+-   Update the client constants file with the mainnet proxies by @ochikov in https://github.com/hashgraph/hedera-sdk-js/pull/1780
+-   Add method that queries the mirror node to get the actual num field by @petreze in https://github.com/hashgraph/hedera-sdk-js/pull/1790
+-   Add retry logic on grpc web errors by @petreze in https://github.com/hashgraph/hedera-sdk-js/pull/1802
+-   Add method handler by @petreze in https://github.com/hashgraph/hedera-sdk-js/pull/1804
+-   Comment out unavailable web proxies nodes by @petreze in https://github.com/hashgraph/hedera-sdk-js/pull/1810
+-   Fix deprecation and add comments by @petreze in https://github.com/hashgraph/hedera-sdk-js/pull/1811
 
 ## v2.32.0-beta.2
 
 ## What's Changed
-* Comment out unavailable web proxies nodes by @petreze in https://github.com/hashgraph/hedera-sdk-js/pull/1810
+
+-   Comment out unavailable web proxies nodes by @petreze in https://github.com/hashgraph/hedera-sdk-js/pull/1810
 
 ## v2.32.0-beta.1
 
 ## What's Changed
-* Update the client constants file with the mainnet proxies by @ochikov in https://github.com/hashgraph/hedera-sdk-js/pull/1780
-* Add method that queries the mirror node to get the actual num field by @petreze in https://github.com/hashgraph/hedera-sdk-js/pull/1790
-* Add retry logic on grpc web errors by @petreze in https://github.com/hashgraph/hedera-sdk-js/pull/1802
+
+-   Update the client constants file with the mainnet proxies by @ochikov in https://github.com/hashgraph/hedera-sdk-js/pull/1780
+-   Add method that queries the mirror node to get the actual num field by @petreze in https://github.com/hashgraph/hedera-sdk-js/pull/1790
+-   Add retry logic on grpc web errors by @petreze in https://github.com/hashgraph/hedera-sdk-js/pull/1802
 
 ## v2.31.0
 
 ## What's Changed
-* Add logger tests by @petreze in https://github.com/hashgraph/hedera-sdk-js/pull/1725
-* Change copyright year by @petreze in https://github.com/hashgraph/hedera-sdk-js/pull/1738
-* Add handlers inside parsing methods from evm address by @petreze in https://github.com/hashgraph/hedera-sdk-js/pull/1741
+
+-   Add logger tests by @petreze in https://github.com/hashgraph/hedera-sdk-js/pull/1725
+-   Change copyright year by @petreze in https://github.com/hashgraph/hedera-sdk-js/pull/1738
+-   Add handlers inside parsing methods from evm address by @petreze in https://github.com/hashgraph/hedera-sdk-js/pull/1741
 
 ## v2.30.0
 
 ## What's Changed
-* Added new transaction type based on EIP-2930 by @rokn in https://github.com/hashgraph/hedera-sdk-js/pull/1702
-* Fix contract function params by @ochikov in https://github.com/hashgraph/hedera-sdk-js/pull/1703
-* Fix integration tests fees by @ochikov in https://github.com/hashgraph/hedera-sdk-js/pull/1715
-* Fix zero padding for nanos in timestamp by @petreze in https://github.com/hashgraph/hedera-sdk-js/pull/1713
-* Added release doc by @ochikov in https://github.com/hashgraph/hedera-sdk-js/pull/1720
-* Fix DER and PEM headers by @petreze in https://github.com/hashgraph/hedera-sdk-js/pull/1706
-* Fix dependencies by @petreze in https://github.com/hashgraph/hedera-sdk-js/pull/1722
-* Feature contract nonces - HIP-729 support by @petreze in https://github.com/hashgraph/hedera-sdk-js/pull/1723
+
+-   Added new transaction type based on EIP-2930 by @rokn in https://github.com/hashgraph/hedera-sdk-js/pull/1702
+-   Fix contract function params by @ochikov in https://github.com/hashgraph/hedera-sdk-js/pull/1703
+-   Fix integration tests fees by @ochikov in https://github.com/hashgraph/hedera-sdk-js/pull/1715
+-   Fix zero padding for nanos in timestamp by @petreze in https://github.com/hashgraph/hedera-sdk-js/pull/1713
+-   Added release doc by @ochikov in https://github.com/hashgraph/hedera-sdk-js/pull/1720
+-   Fix DER and PEM headers by @petreze in https://github.com/hashgraph/hedera-sdk-js/pull/1706
+-   Fix dependencies by @petreze in https://github.com/hashgraph/hedera-sdk-js/pull/1722
+-   Feature contract nonces - HIP-729 support by @petreze in https://github.com/hashgraph/hedera-sdk-js/pull/1723
 
 ## v2.29.0
 
 ## What's Changed
-* GRPC improvements by @petreze in https://github.com/hashgraph/hedera-sdk-js/pull/1656
-* Update the addressbook on SDK build by @petreze in https://github.com/hashgraph/hedera-sdk-js/pull/1658
+
+-   GRPC improvements by @petreze in https://github.com/hashgraph/hedera-sdk-js/pull/1656
+-   Update the addressbook on SDK build by @petreze in https://github.com/hashgraph/hedera-sdk-js/pull/1658
 
 ## v2.29.0-beta.1
 
 ## What's Changed
-* GRPC improvements by @petreze in https://github.com/hashgraph/hedera-sdk-js/pull/1656
+
+-   GRPC improvements by @petreze in https://github.com/hashgraph/hedera-sdk-js/pull/1656
 
 ## v2.28.0
 
 ## What's Changed
-* Fix conditions in getNode by @petreze in https://github.com/hashgraph/hedera-sdk-js/pull/1654
+
+-   Fix conditions in getNode by @petreze in https://github.com/hashgraph/hedera-sdk-js/pull/1654
 
 ## v2.28.0-beta.1
 
 ## What's Changed
-* Fix conditions in getNode by @petreze in https://github.com/hashgraph/hedera-sdk-js/pull/1654
+
+-   Fix conditions in getNode by @petreze in https://github.com/hashgraph/hedera-sdk-js/pull/1654
 
 ## v2.27.0
 
 ## What's Changed
-* Added record for failed transaction by @ochikov in https://github.com/hashgraph/hedera-sdk-js/pull/1643
-* Fix encode/decode scheduled transactions by @ochikov in https://github.com/hashgraph/hedera-sdk-js/pull/1638
-* Fix/issue with encode decode by @ochikov in https://github.com/hashgraph/hedera-sdk-js/pull/1647
-* fix exact version of grpc library by @ochikov in https://github.com/hashgraph/hedera-sdk-js/pull/1652
-* Fix/remove ping all by @ochikov in https://github.com/hashgraph/hedera-sdk-js/pull/1650
+
+-   Added record for failed transaction by @ochikov in https://github.com/hashgraph/hedera-sdk-js/pull/1643
+-   Fix encode/decode scheduled transactions by @ochikov in https://github.com/hashgraph/hedera-sdk-js/pull/1638
+-   Fix/issue with encode decode by @ochikov in https://github.com/hashgraph/hedera-sdk-js/pull/1647
+-   fix exact version of grpc library by @ochikov in https://github.com/hashgraph/hedera-sdk-js/pull/1652
+-   Fix/remove ping all by @ochikov in https://github.com/hashgraph/hedera-sdk-js/pull/1650
 
 ## v2.26.0
 
 ## What's Changed
-* Fix: decrement unhealthy nodes count on readmit time expiry by @petreze in https://github.com/hashgraph/hedera-sdk-js/pull/1613
-* Fix: unhealthy nodes by @petreze in https://github.com/hashgraph/hedera-sdk-js/pull/1611
-* Add logger and transaction stats inside the SDK by @petreze in https://github.com/hashgraph/hedera-sdk-js/pull/1607
+
+-   Fix: decrement unhealthy nodes count on readmit time expiry by @petreze in https://github.com/hashgraph/hedera-sdk-js/pull/1613
+-   Fix: unhealthy nodes by @petreze in https://github.com/hashgraph/hedera-sdk-js/pull/1611
+-   Add logger and transaction stats inside the SDK by @petreze in https://github.com/hashgraph/hedera-sdk-js/pull/1607
 
 ## v2.26.0-beta.3
 
 ## What's Changed
-* Fix: decrement unhealthy nodes count on readmit time expiry by @petreze in https://github.com/hashgraph/hedera-sdk-js/pull/1613
+
+-   Fix: decrement unhealthy nodes count on readmit time expiry by @petreze in https://github.com/hashgraph/hedera-sdk-js/pull/1613
 
 ## v2.26.0-beta.2
 
 ## What's Changed
-* Fix: unhealthy nodes by @petreze in https://github.com/hashgraph/hedera-sdk-js/pull/1611
+
+-   Fix: unhealthy nodes by @petreze in https://github.com/hashgraph/hedera-sdk-js/pull/1611
 
 ## v2.26.0-beta.1
 
 ## What's Changed
-* Add logger and transaction stats inside the SDK by @petreze in https://github.com/hashgraph/hedera-sdk-js/pull/1607
+
+-   Add logger and transaction stats inside the SDK by @petreze in https://github.com/hashgraph/hedera-sdk-js/pull/1607
 
 ## v2.25.0
 
 ## What's Changed
-* Create example of deploy contract with value by @petreze in https://github.com/hashgraph/hedera-sdk-js/pull/1604
-* Unhealthy node info by @petreze in https://github.com/hashgraph/hedera-sdk-js/pull/1605
-* Fix: encoding decoding function params by @ochikov in https://github.com/hashgraph/hedera-sdk-js/pull/1608
+
+-   Create example of deploy contract with value by @petreze in https://github.com/hashgraph/hedera-sdk-js/pull/1604
+-   Unhealthy node info by @petreze in https://github.com/hashgraph/hedera-sdk-js/pull/1605
+-   Fix: encoding decoding function params by @ochikov in https://github.com/hashgraph/hedera-sdk-js/pull/1608
 
 ## v2.24.2
 
 ## What's Changed
-* Fix: list is locked when trying to get the hash before signing the transaction by @petreze in https://github.com/hashgraph/hedera-sdk-js/pull/1576
-* Add zero padding for nanos by @petreze in https://github.com/hashgraph/hedera-sdk-js/pull/1573
-* Аdd export for EntityIdHelper by @ochikov in https://github.com/hashgraph/hedera-sdk-js/pull/1574
-* Add contractId as possible input for AccountAllowancesApproveTransaction by @ochikov in https://github.com/hashgraph/hedera-sdk-js/pull/1575
-* Add assessment method support for custom fractional fees by @petreze in https://github.com/hashgraph/hedera-sdk-js/pull/1600
+
+-   Fix: list is locked when trying to get the hash before signing the transaction by @petreze in https://github.com/hashgraph/hedera-sdk-js/pull/1576
+-   Add zero padding for nanos by @petreze in https://github.com/hashgraph/hedera-sdk-js/pull/1573
+-   Аdd export for EntityIdHelper by @ochikov in https://github.com/hashgraph/hedera-sdk-js/pull/1574
+-   Add contractId as possible input for AccountAllowancesApproveTransaction by @ochikov in https://github.com/hashgraph/hedera-sdk-js/pull/1575
+-   Add assessment method support for custom fractional fees by @petreze in https://github.com/hashgraph/hedera-sdk-js/pull/1600
 
 ## v2.24.1-beta.1
 
 ## What's Changed
-* Fix: list is locked when trying to get the hash before signing the transaction by @petreze in https://github.com/hashgraph/hedera-sdk-js/pull/1576
-* Add zero padding for nanos by @petreze in https://github.com/hashgraph/hedera-sdk-js/pull/1573
-* Аdd export for EntityIdHelper by @ochikov in https://github.com/hashgraph/hedera-sdk-js/pull/1574
-* Add contractId as possible input for AccountAllowancesApproveTransaction by @ochikov in https://github.com/hashgraph/hedera-sdk-js/pull/1575
+
+-   Fix: list is locked when trying to get the hash before signing the transaction by @petreze in https://github.com/hashgraph/hedera-sdk-js/pull/1576
+-   Add zero padding for nanos by @petreze in https://github.com/hashgraph/hedera-sdk-js/pull/1573
+-   Аdd export for EntityIdHelper by @ochikov in https://github.com/hashgraph/hedera-sdk-js/pull/1574
+-   Add contractId as possible input for AccountAllowancesApproveTransaction by @ochikov in https://github.com/hashgraph/hedera-sdk-js/pull/1575
 
 ## v2.24.1
 
 ## What's Changed
-* Fix: remove the insecure port of mirror nodes by @dikel in https://github.com/hashgraph/hedera-sdk-js/pull/1535
-* Fix: mnemonic refactoring by @petreze in https://github.com/hashgraph/hedera-sdk-js/pull/1550
-* Change dependabot interval to monthly by @ochikov in https://github.com/hashgraph/hedera-sdk-js/pull/1547
-* Create example for getting all chunked messages statuses by @ochikov in https://github.com/hashgraph/hedera-sdk-js/pull/1536
-* Fix: spelling of `HARDENED` exported constant by @bguiz in https://github.com/hashgraph/hedera-sdk-js/pull/1561
-* Feature add alias support in AccountCreateTX by @petreze in https://github.com/hashgraph/hedera-sdk-js/pull/1563
-* Add exports for types by @ochikov in https://github.com/hashgraph/hedera-sdk-js/pull/1566
+
+-   Fix: remove the insecure port of mirror nodes by @dikel in https://github.com/hashgraph/hedera-sdk-js/pull/1535
+-   Fix: mnemonic refactoring by @petreze in https://github.com/hashgraph/hedera-sdk-js/pull/1550
+-   Change dependabot interval to monthly by @ochikov in https://github.com/hashgraph/hedera-sdk-js/pull/1547
+-   Create example for getting all chunked messages statuses by @ochikov in https://github.com/hashgraph/hedera-sdk-js/pull/1536
+-   Fix: spelling of `HARDENED` exported constant by @bguiz in https://github.com/hashgraph/hedera-sdk-js/pull/1561
+-   Feature add alias support in AccountCreateTX by @petreze in https://github.com/hashgraph/hedera-sdk-js/pull/1563
+-   Add exports for types by @ochikov in https://github.com/hashgraph/hedera-sdk-js/pull/1566
 
 ## v2.24.0-beta.1
 
 ## What's Changed
-* Fix: remove the insecure port of mirror nodes by @dikel in https://github.com/hashgraph/hedera-sdk-js/pull/1535
-* Fix: mnemonic refactoring by @petreze in https://github.com/hashgraph/hedera-sdk-js/pull/1550
-* Change dependabot interval to monthly by @ochikov in https://github.com/hashgraph/hedera-sdk-js/pull/1547
-* Create example for getting all chunked messages statuses by @ochikov in https://github.com/hashgraph/hedera-sdk-js/pull/1536
-
->>>>>>> 4ecdcfda
+
+-   Fix: remove the insecure port of mirror nodes by @dikel in https://github.com/hashgraph/hedera-sdk-js/pull/1535
+-   Fix: mnemonic refactoring by @petreze in https://github.com/hashgraph/hedera-sdk-js/pull/1550
+-   Change dependabot interval to monthly by @ochikov in https://github.com/hashgraph/hedera-sdk-js/pull/1547
+-   Create example for getting all chunked messages statuses by @ochikov in https://github.com/hashgraph/hedera-sdk-js/pull/1536
+
 ## v2.24.0
 
 ## What's Changed
-* Expose some PublicKey methods by @petreze in https://github.com/hashgraph/hedera-sdk-js/pull/1521
-* Fix operator and operator account id override in beforeExecute by @dikel in https://github.com/hashgraph/hedera-sdk-js/pull/1531
-* fix contract create flow with external signer by @ochikov in https://github.com/hashgraph/hedera-sdk-js/pull/1533
+
+-   Expose some PublicKey methods by @petreze in https://github.com/hashgraph/hedera-sdk-js/pull/1521
+-   Fix operator and operator account id override in beforeExecute by @dikel in https://github.com/hashgraph/hedera-sdk-js/pull/1531
+-   fix contract create flow with external signer by @ochikov in https://github.com/hashgraph/hedera-sdk-js/pull/1533
 
 ## v2.23.0
 
