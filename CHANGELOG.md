# Changelog

All notable changes to this project will be documented in this file.

The format is based on [Keep a Changelog](https://keepachangelog.com/en/1.0.0/),
and this project adheres to [Semantic Versioning](https://semver.org/spec/v2.0.0.html).

<<<<<<< HEAD
=======
## v2.23.0

## What's Changed

-   Fix examples build warnings by @petreze in https://github.com/hashgraph/hedera-sdk-js/pull/1475
-   Refactor variables by @petreze in https://github.com/hashgraph/hedera-sdk-js/pull/1481
-   Fix/loop nodes accounts by @ochikov in https://github.com/hashgraph/hedera-sdk-js/pull/1493
-   Fix/get cost query by @ochikov in https://github.com/hashgraph/hedera-sdk-js/pull/1496
-   Create github workflow for updating the docs by @ochikov in https://github.com/hashgraph/hedera-sdk-js/pull/1516

>>>>>>> bd667b7e
## v2.22.0

## What's Changed

-   Feature nft allowance tests by @petreze in https://github.com/hashgraph/hedera-sdk-js/pull/1468
-   Release/hip 583 by @petreze in https://github.com/hashgraph/hedera-sdk-js/pull/1472

## v2.20.0

## What's Changed

-   Add new status codes by @petreze in https://github.com/hashgraph/hedera-sdk-js/pull/1400
-   chore(deps-dev): bump typescript from 4.9.4 to 4.9.5 in /examples/react-native-example by @dependabot in https://github.com/hashgraph/hedera-sdk-js/pull/1438
-   chore(deps): bump react-native from 0.71.1 to 0.71.2 in /examples/react-native-example by @dependabot in https://github.com/hashgraph/hedera-sdk-js/pull/1437
-   chore(deps): bump react-native-web from 0.18.10 to 0.18.12 in /examples/react-native-example by @dependabot in https://github.com/hashgraph/hedera-sdk-js/pull/1436
-   chore(deps): bump ua-parser-js from 0.7.31 to 0.7.33 in /examples/react-native-example by @dependabot in https://github.com/hashgraph/hedera-sdk-js/pull/1435
-   chore(deps): bump decode-uri-component from 0.2.0 to 0.2.2 in /examples/react-native-example by @dependabot in https://github.com/hashgraph/hedera-sdk-js/pull/1434
-   Fix \_maxAutomaticTokenAssociations in contract create and contract up… by @ochikov in https://github.com/hashgraph/hedera-sdk-js/pull/1444
-   Feature/extend ethereumflow by @ochikov in https://github.com/hashgraph/hedera-sdk-js/pull/1447
-   Fix/timeout issue by @ochikov in #1414
-   Updated Protobuf statuses
-   fix ping to throw by @ochikov in #1426
-   Bump up dependencies by @ochikov in #1402
-   Removed unnecessary check by @petreze in #1429
-   Fix inaccurate cost calculation by @petreze in #1430
-   Fix/update mirror endpoints #1448
-   Add delete nft allowances and add delegate spender functionality by @petreze in https://github.com/hashgraph/hedera-sdk-js/pull/1452

**Full Changelog**: https://github.com/hashgraph/hedera-sdk-js/compare/v2.19.2...v2.20.0

## v2.19.2

## What's Changed

-   Return dependabot dependency checker by @petreze in https://github.com/hashgraph/hedera-sdk-js/pull/1361
-   Release/cryptography v1.4.2 by @ochikov in https://github.com/hashgraph/hedera-sdk-js/pull/1366
-   Fix web proxy by @petreze in https://github.com/hashgraph/hedera-sdk-js/pull/1395
-   Fix `PublicKey.fromString(newAccountPublicKey.toStringDer());`

## v2.19.1

## What's Changed

-   KeyList now handles single key properly as first parameter by @petreze in https://github.com/hashgraph/hedera-sdk-js/pull/1348
-   Fix typo in deprecation suggestion by @ochikov in https://github.com/hashgraph/hedera-sdk-js/pull/1352
-   Update contribution guide by @ochikov in https://github.com/hashgraph/hedera-sdk-js/pull/1353
-   Add max execution time setter for NodeChannel GRPC by @ochikov in https://github.com/hashgraph/hedera-sdk-js/pull/1354
-   Update the addressbook update to be 24 hours by @ochikov in https://github.com/hashgraph/hedera-sdk-js/pull/1359

## v2.19.0

## What's Changed

-   Update the Mainnet mirror node and add integration test by @ochikov in https://github.com/hashgraph/hedera-sdk-js/pull/1327
-   Bug/1326 mirror network update by @ochikov in https://github.com/hashgraph/hedera-sdk-js/pull/1328
-   Added getters and deprecated old ones by @ochikov in https://github.com/hashgraph/hedera-sdk-js/pull/1329
-   Integration test workflow by @ochikov in https://github.com/hashgraph/hedera-sdk-js/pull/1330
-   Added proxies for different networks by @petreze in https://github.com/hashgraph/hedera-sdk-js/pull/1331
-   Аdded NFKD normalization for mnemonic passphrase by @petreze in https://github.com/hashgraph/hedera-sdk-js/pull/1335
-   Change param of getNftInfo from allowanceSpenderAccountId to spenderId by @ochikov in https://github.com/hashgraph/hedera-sdk-js/pull/1337
-   Fix for optional param of transaction range by @ochikov in https://github.com/hashgraph/hedera-sdk-js/pull/1339

## v2.18.6

## What's Changed

-   Fix some of the Github workflows by @ochikov in https://github.com/hashgraph/hedera-sdk-js/pull/1311
-   Bug/unhealthy node by @ochikov in https://github.com/hashgraph/hedera-sdk-js/pull/1321

## v2.18.5

## What's Changed

-   Throw timeout error and do not make the node unhealthy by @ochikov in https://github.com/hashgraph/hedera-sdk-js/pull/1298
-   Refactor the HIP to point to testnet by @ochikov in https://github.com/hashgraph/hedera-sdk-js/pull/1303
-   Fix for fromBytes to return the range in PrngTransaction by @ochikov in https://github.com/hashgraph/hedera-sdk-js/pull/1302
-   Fix HIP-573 example by @petreze in https://github.com/hashgraph/hedera-sdk-js/pull/1300

## v2.18.4

## What's Changed

-   Example/hip 573 by @petreze in https://github.com/hashgraph/hedera-sdk-js/pull/1292
-   Example/hip 564 by @ochikov in https://github.com/hashgraph/hedera-sdk-js/pull/1285
-   Example/hip 542 by @petreze in https://github.com/hashgraph/hedera-sdk-js/pull/1293
-   bug: fix and improve taskfiles workflow by @petreze in https://github.com/hashgraph/hedera-sdk-js/pull/1283
-   Fix the task test:release command by @ochikov in https://github.com/hashgraph/hedera-sdk-js/pull/1296
-   Fix the offset for uint24 & int24 datatypes in contract functions params by @ochikov in https://github.com/hashgraph/hedera-sdk-js/pull/1295

## v2.19.0-beta.1

### Added

-   `CustomFee.allCollectorsAreExempt`

## v2.18.3

### Added

-   `PrecheckStatusError.contractFunctionResult`
-   `TransactionReceiptQuery.[set|get]ValidateStatus()`
-   `TransactionRecrodQuery.[set|get]ValidateReceiptStatus()`

### Fixed

-   `WebClient` and `NativeClient` do not schedule network updates

## v2.18.2

### Added

-   `TransactionId.getReceipt()`
-   `TransactionId.getRecord()`
-   `AccountCreateTransaction.[set|get]Alias[Key|EvmAddress]()`
-   `ContractCreateFlow.[set|get]MaxChunks()`
-   Support for automatically updating networks
-   `Client.[set|get]NetworkUpdatePeriod()`
-   `Client` constructor supports `scheduleNetworkUpdate` to disable auto updates
-   Support for `local-node` as one of the networks

### Fixed

-   `ContractCreateFlow.executeWithSigner()`
-   `PublicKey.fromString()` for ECDSA keys
-   `WebChannel` not checking headers before decoding body

## v2.18.1

### Fixed

-   `TransferTransaction` incorrectly merging FT and NFT tranfers
-   `ContractCreateFlow.execute()` not using keys provided in `.sign()`
-   `PublicKey.equals()`

## v2.18.0

### Added

-   `Mnemonic.to[Ed25519|Ecdsa]PrivateKey()`

### Deprecated

-   `Mnemonic.toPrivateKey()` - Use `Mnemonic.to[Ed25519|Ecdsa]PrivateKey()`

### Fixed

-   #1188 - Undeprecate `*ContractId.fromSolidityAddress()`

## v2.17.3

### Fixed

-   `Query.queryPayment`, `Query.maxQueryPayment`, and `Client.maxQueryPayment` interactions
-   Remove making empty requests to `grpc.myhbarwallet.com` to calculate time drift

### Added

-   Expose setters/getters for `Cache` to allow users to set their own calculated values

## v2.17.2

### Fixed

-   `TokenUpdateTransaction.pauseKey` not being serialized into protobuf

## v2.17.1

### Added

-   `TokenNftInfo.allowanceSpenderAccountId`
-   `ContractCreateFlow.sign[With]()`

### Fixed

-   `FileAppendTransaction` chunk size should default to 4096
-   `ContractFunctionResult.gas` can be `-1` when `null` in protobufs: #1208
-   `FileAppendTransaction.setTransactionId()` not locking the transaction ID list
-   `TopicMessageSubmitTransaction.setTransactionId()` not locking the transaction ID list

### Deprecated

-   `AccountBalance.tokens` - Use the mirror node API https://docs.hedera.com/guides/docs/mirror-node-api/rest-api#api-v1-accounts instead
-   `AccountBalance.tokenDecimals` - Use same API as above

## v2.17.0

### Added

-   `PrngThansaction`
-   `TransactionRecord.prngBytes`
-   `TransactionRecord.prngNumber`

### Deprecated

-   `ContractFunctionResult.stateChanges` - Use mirror node for contract traceability instead
-   `ContractStateChanges`
-   `StorageChange`

## v2.16.6

### Added

-   `ContractCreateTransaction.autoRenewAccountId`
-   `ContractUpdateTransaction.autoRenewAccountId`

## v2.17.0-beta.1

### Added

-   `PrngThansaction`
-   `TransactionRecord.prngBytes`
-   `TransactionRecord.prngNumber`

## v2.16.5

### Fixed

-   `EthereumFlow` contract creation should hex encode bytes

## v2.16.4

### Fixed

-   Time syncing should not continue if `response.headers.date` is NaN
-   Time drift should use a POST request with content type set correctly
-   Transaction ID generation should no longer fail in browsers

## v2.16.4-beta.3

### Fixed

-   Time syncing should not continue if `response.headers.date` is NaN

## v2.16.4-beta.2

### Fixed

-   Time drift should use a POST request with content type set correctly

## v2.16.4-beta.1

### Fixed

-   Time drift should use a HEAD request to avoid issues with content type

## v2.16.3

### Fixed

-   Implement `AccountAllowanceApproveTransaction.tokenNftApprovals`
-   Implement `AccountAllowanceDeleteTransaction.tokenNftAllowanceDeletions`

## v2.16.2

### Fixed

-   `TokenNftAllowance` to/from protobuf should not assume `spenderAccountId` is set
-   Time drift sync should use myhbarwallet to prevent CORS issues

## v2.16.1

### Fixed

-   Syncing time drift should use https://google.com

## v2.16.0

### Added

-   `StakingInfo`
-   `AccountCreateTransaction.stakedAccountId`
-   `AccountCreateTransaction.stakedNodeId`
-   `AccountCreateTransaction.declineStakingReward`
-   `ContractCreateTransaction.stakedAccountId`
-   `ContractCreateTransaction.stakedNodeId`
-   `ContractCreateTransaction.declineStakingReward`
-   `AccountUpdateTransaction.stakedAccountId`
-   `AccountUpdateTransaction.stakedNodeId`
-   `AccountUpdateTransaction.declineStakingReward`
-   `ContractUpdateTransaction.stakedAccountId`
-   `ContractUpdateTransaction.stakedNodeId`
-   `ContractUpdateTransaction.declineStakingReward`
-   `TransactionRecord.paidStakingRewards`
-   `ScheduleCreateTransaction.expirationTime`
-   `ScheduleCreateTransaction.waitForExpiry`
-   Variants to `FeeDataType`
-   `TopicMessage.initialTransactionId`

### Fixed

-   `TransactionRecord.[to|from]Bytes()` should round trip correclty

## v2.16.0-beta.1

### Added

-   `StakingInfo`
-   `AccountCreateTransaction.stakedAccountId`
-   `AccountCreateTransaction.stakedNodeId`
-   `AccountCreateTransaction.declineStakingReward`
-   `ContractCreateTransaction.stakedAccountId`
-   `ContractCreateTransaction.stakedNodeId`
-   `ContractCreateTransaction.declineStakingReward`
-   `AccountUpdateTransaction.stakedAccountId`
-   `AccountUpdateTransaction.stakedNodeId`
-   `AccountUpdateTransaction.declineStakingReward`
-   `ContractUpdateTransaction.stakedAccountId`
-   `ContractUpdateTransaction.stakedNodeId`
-   `ContractUpdateTransaction.declineStakingReward`
-   `TransactionRecord.paidStakingRewards`
-   `ScheduleCreateTransaction.expirationTime`
-   `ScheduleCreateTransaction.waitForExpiry`

## v2.15.0

### Added

-   `EthereumFlow`
-   `EthereumTransactionData`
-   `EthereumTransactionDataLegacy`
-   `EthereumTransactionDataEip1559`
-   `Signer.getAccountKey()` - Signature providers _should_ be implementing this method, but
    it was added in a none-breaking change way so old signer provider implementations won't
    break when updating to the latest JS SDK version
-   `ContractCreateFlow.executeWithSigner()` - Execute a flow using a signer
-   `AccountInfoFlow.verify[Signature|Transaction]WithSigner()` - Execute a flow using a signer
-   A third party time source will be used for transaction ID generation when possible.

### Deprecated

-   `EthereumTransaction.[set|get]CallData()` - Use `EthereumTransaction.[set|get]CallDataFileId()` instead
-   `EthereumTransaction.[set|get]MaxGasAllowance()` - Use `EthereumTransaction.[set|get]MaxGasAllowanceHbar()` instead

## v2.14.2

### Added

-   Exported `RequestType`

### Fixed

-   `RequestType` missing codes

## v2.14.1

### Added

-   Exported `FeeComponents`
-   Exported `FeeData`
-   Exported `FeeDataType`
-   Exported `FeeSchedule`
-   Exported `FeeSchedules`
-   Exported `TransactionFeeSchedule`

## v2.14.0

### Added

-   `AccountId.aliasEvmAddress`
-   `ContractCreateTransaction.[get|set]MaxAutomaticTokenAssociations()`
-   `ContractCreateTransaction.[get|set]Bytecode()`
-   `ContractUpdateTransaction.[get|set]MaxAutomaticTokenAssociations()`
-   `ContractCreateFlow.[get|set]MaxAutomaticTokenAssociations()`
-   `AccountInfo.ethereumNonce`
-   `ContractCallResult.senderAccountId`
-   `ContractCallQuery.[get|set]SenderAccountId()`
-   `TransactionRecord.ethereumHash`
-   `EthereumTransaction`
-   `TransactionResponse.get[Receipt|Record]Query()`
-   `[Wallet|Signer|Provider].sendRequest()` -> `[Wallet|Signer|Provider].call()`
-   `[Wallet|Signer].[sign|populate|check]Transaction()` are now generic over the parameter
-   `Wallet.checkTransaction` should not error if the `Transaction.transactionId` is `null`
-   More status codes to `Status`

### Fixed

-   Bumped `@hashgraph/proto` version to correctly support account allowances
-   `TransactionId.transactionId` accessor should not error if there is no transaction ID set and
    instead should return a nullable `TransactionId`
-   `ContractFunctionParameters.addBytes()` where the byte length is a factor of 32 and greater than 32
-   `[Web|Native]Channel` should correctly propagate the error from `fetch()`

## v2.14.0-beta.2

### Added

-   `ContractEvmTransaction`

## v2.14.0-beta.1

### Added

-   More status codes to `Status`

### Changed

-   `[Wallet|Signer|Provider].sendRequest()` -> `[Wallet|Signer|Provider].call()`
-   `[Wallet|Signer].[sign|populate|check]Transaction()` are now generic over the parameter
-   `Wallet.checkTransaction` should not error if the `Transaction.transactionId` is `null`

### Fixed

-   Bumped `@hashgraph/proto` version to correctly support account allowances
-   `TransactionId.transactionId` accessor should not error if there is no transaction ID set and
    instead should return a nullable `TransactionId`
-   `ContractFunctionParameters.addBytes()` where the byte length is a factor of 32 and greater than 32
-   `[Web|Native]Channel` should correctly propagate the error from `fetch()`

## v2.13.1

### Fixed

-   `AccountId.clone()` should clone the `aliasKey`

## v2.13.0

### Added

-   `ContractFunctionResult.[gas|amount|functionParameters]`
-   `AccountAllowanceDeleteTransaction`
-   `Wallet.createRandom[ED25519|ECDSA]()`

### Fixed

-   `WebChannel` and `NativeChannel` using `HashgraphProto.proto` instead of `proto` in the URL
-   `TransactionReceiptQuery`'s error should contain the transaction set on the request instead
    of the payment transaction ID
-   `Query.maxQueryPayment` should be used before `Client.maxQueryPayment`
-   request timeout check being reversed

### Changed

-   Updated `Signer` and `Provider` to be interfaces instead of classes

### Deprecated

-   `AccountAllowanceAdjustTransaction`

### Removed

-   `LocalWallet` - Use `Wallet` instead

## v2.13.0-beta.1

### Fixed

-   `TopicUpdateTransaction` should be able to call [get|set]ExpirationTime().
-   `Status` should contain a return code for 314.
<<<<<<< HEAD

### Added

=======

### Added

>>>>>>> bd667b7e
-   `ContractFunctionResult.[gas|amount|functionParameters]`
-   `AccountAllowanceDeleteTransaction`

## v2.12.1

### Fixed

-   Only check for logging environment variables inside `index.js`
-   Update `Exectuable`, `Query`, and `CostQuery` to correctly set `nodeAccountIds`
-   Make suer `Query` saves the operator from the client to be used when building
    new payment transactions

## v2.12.0

### Added

-   `AccountInfoFlow.verify[Signature|Transaction]()`
-   `Client.[set|get]NodeMinReadmitPeriod()`
-   Support for using any node from the entire network upon execution
    if node account IDs have no been locked for the request.
-   Support for all integer widths for `ContractFunction[Result|Selector|Params]`
-   `AccountAllowanceApproveTransaction.approve[Hbar|Token|TokenNft]Allowance()`
-   `AccountAllowanceAdjustTransaction.[grant|revoke][Hbar|Token|TokenNft]Allowance()`
-   `AccountAllowanceAdjustTransaction.[grant|revoke]TokenNftAllowanceAllSerials()`
-   `TransactionRecord.[hbar|token|tokenNft]AllowanceAdjustments`
-   `TransferTransaction.addApproved[Hbar|Token|Nft]Transfer()`

### Deprecated

-   `AccountAllowanceApproveTransaction.add[Hbar|Token|TokenNft]Allowance[WithOwner]()`, use `approve*Allowance()` instead.
-   `AccountAllowanceAdjustTransaction.add[Hbar|Token|TokenNft]Allowance[WithOwner]()`, use `[grant|revoke]*Allowance()` instead.
-   `TransferTransaction.set[Hbar|Token|Nft]TransferApproval()`, use `addApproved*Transfer()` instead.

### Changed

-   Network behavior to follow a more standard approach (remove the sorting we
    used to do).

### Fixed

-   Ledger ID checksums
-   `Transaction.fromBytes()` should validate all the transaction bodies are the same
-   `ExchangeRate._[from|to]Protobuf()` should correctly decode `expirationTime`
-   Mark `expo` as a optional peer dependency
-   `SubscriptionHandle` should be exported
-   `TransferTransaction` transfers merging

## v2.11.3

### Fixed

-   Scheduled transactions should use the default transaction fee if a fee was not
    explicitly set

## v2.11.2

### Added

-   `TransactionRecord.[hbar|token|tokenNft]AllowanceAdjustments`
-   `TransferTransaction.addApproved[Hbar|Token|Nft]Transfer()`

## v2.11.1

### Added

-   `AccountAllowanceApproveTransaction.approve[Hbar|Token|TokenNft]Allowance()`
-   `AccountAllowanceAdjustTransaction.[grant|revoke][Hbar|Token|TokenNft]Allowance()`
-   `AccountAllowanceAdjustTransaction.[grant|revoke]TokenNftAllowanceAllSerials()`

## v2.12.0-beta.1

### Added

-   `AccountInfoFlow.verify[Signature|Transaction]()`
-   `Client.[set|get]NodeMinReadmitPeriod()`
-   Support for using any node from the entire network upon execution
    if node account IDs have no been locked for the request.
-   Support for all integer widths for `ContractFunction[Result|Selector|Params]`
-   `AccountAllowanceApproveTransaction.approve[Hbar|Token|TokenNft]Allowance()`
-   `AccountAllowanceAdjustTransaction.[grant|revoke][Hbar|Token|TokenNft]Allowance()`
-   `AccountAllowanceAdjustTransaction.[grant|revoke]TokenNftAllowanceAllSerials()`
-   `TransactionRecord.[hbar|token|tokenNft]AllowanceAdjustments`
-   `TransferTransaction.addApproved[Hbar|Token|Nft]Transfer()`
-   Ledger ID checksums
-   `Transaction.fromBytes()` should validate all the transaction bodies are the same

### Deprecated

-   `AccountAllowanceApproveTransaction.add[Hbar|Token|TokenNft]Allowance[WithOwner]()`, use `approve*Allowance()` instead.
-   `AccountAllowanceAdjustTransaction.add[Hbar|Token|TokenNft]Allowance[WithOwner]()`, use `[grant|revoke]*Allowance()` instead.
-   `TransferTransaction.set[Hbar|Token|Nft]TransferApproval()`, use `addApproved*Transfer()` instead.

### Changed

-   Network behavior to follow a more standard approach (remove the sorting we
    used to do).

### Fixed

-   Ledger ID checksums
-   `Transaction.fromBytes()` should validate all the transaction bodies are the same
-   `ExchangeRate._[from|to]Protobuf()` should correctly decode `expirationTime`
-   Mark `expo` as a optional peer dependency

### Added

## v2.11.0

### Added

-   `LocalWallet`
-   `LocalProvider`
-   `Provider`
-   `Signer`
-   `Wallet`
-   `SignerSignature`
-   Verbose logging using `js-logger`
-   `Client.setRequestTimeout()`

### Fixed

-   TLS for mirror nodes
-   Transactions should have an appropriate default (copied from Java SDK)
-   Min/max backoff for nodes should start at 8s to 60s
-   The current backoff for nodes should be used when sorting inside of network
    meaning nodes with a smaller current backoff will be prioritized
-   Chunked transactions (`FileAppendTransaction` and `TopicMessageSubmitTransaction`) should
    use the correct transation ID per transaction
-   Transaction removing signatures when calling `Transaction.[toBytes|getTransactionHash]()`

## v2.11.0-beta.1

### Added

-   `LocalWallet`
-   `LocalProvider`
-   `Provider`
-   `Signer`
-   `Wallet`
-   `SignerSignature`
-   Verbose logging using `js-logger`
-   `Client.setRequestTimeout()`

### Fixed

-   TLS for mirror nodes
-   Transactions should have an appropriate default (copied from Java SDK)
-   Min/max backoff for nodes should start at 8s to 60s
-   The current backoff for nodes should be used when sorting inside of network
    meaning nodes with a smaller current backoff will be prioritized
-   Chunked transactions (`FileAppendTransaction` and `TopicMessageSubmitTransaction`) should
    use the correct transation ID per transaction
-   Transaction removing signatures when calling `Transaction.[toBytes|getTransactionHash]()`

## v2.10.1

### Fixes

-   `NativeClient` IPs should have a port

## v2.10.0

### Added

-   `AddressBookQuery`
-   Status codes
-   `*[Transaction|Query].setGrpcDeadline()`
-   `*Allowance.ownerAccountId`

### Fixed

-   Mirror network incorrectly using `433` for TLS instead of `443`
-   `TransactionReceipt` protobuf encoding
-   `ContractId.fromString()`

## v2.10.0-beta.1

### Added

-   `AddressBookQuery`
-   Status codes
-   `*[Transaction|Query].setGrpcDeadline()`
-   `*Allowance.ownerAccountId`

## v2.9.1

### Fixed

-   Mirror network incorrectly using `433` for TLS instead of `443`
-   `TransactionReceipt` protobuf encoding
-   `ContractId.fromString()`

## v2.10.0-beta.1

### Added

-   `AddressBookQuery`
-   Status codes
-   `*[Transaction|Query].setGrpcDeadline()`
-   `*Allowance.ownerAccountId`

### Fixed

-   Mirror network incorrectly using `433` for TLS instead of `443`
-   `TransactionReceipt` protobuf encoding
-   `ContractId.fromString()`

## v2.9.0

### Added

-   `ContractId.fromEvmAddress()`
-   `ContractFunctionResult.stateChanges`
-   `ContractFunctionResult.evmAddress`
-   `ContractStateChange`
-   `StorageChange`
-   `[FileAppend|TopicMessageSubmit]Transaction.[set|get]ChunkSize()`, and changed default chunk size for `FileAppendTransaction` to 2048.
-   `AccountAllowance[Adjust|Approve]Transaction`
-   `TransactionRecord.tokenTransfersList`

## v2.9.0-beta.1

### Added

-   `ContractId.fromEvmAddress()`
-   `ContractFunctionResult.stateChanges`
-   `ContractFunctionResult.evmAddress`
-   `ContractStateChange`
-   `StorageChange`
-   `[FileAppend|TopicMessageSubmit]Transaction.[set|get]ChunkSize()`, and changed default chunk size for `FileAppendTransaction` to 2048.
-   `AccountAllowance[Adjust|Approve]Transaction`
-   `TransactionRecord.tokenTransfersList`
-   `AccountAllowance[Adjust|Approve]Transaction`
-   `AccountInfo.[hbar|token|tokenNft]Allowances`
-   `[Hbar|Token|TokenNft]Allowance`
-   `[Hbar|Token|TokenNft]Allowance`
-   `TransferTransaction.set[Hbar|Token|TokenNft]TransferApproval()`

## v2.8.0

### Added

-   Support for regenerating transaction IDs on demand if a request
    responses with `TRANSACITON_EXPIRED`

### Fixed

-   `Transaction.sign()` should correctly save public keys and signers when sign on demand is disabled
-   `WebClient` failing to be constructed because its network was missing ports

## v2.8.0-beta.2

### Fixed

-   `Transaction.sign()` should correctly save public keys and signers when sign on demand is disabled
-   `WebClient` failing to be constructed because its network was missing ports

## v2.7.1

### Fixed

-   `WebClient` failing to be constructed because its network was missing ports

## v2.8.0-beta.1

### Added

-   Support for regenerating transaction IDs on demand if a request
    responses with `TRANSACITON_EXPIRED`

## v2.7.0

### Added

-   `[Private|Public]Key.toAccountId()`
-   `TokenUpdateTransaction.[get|set]PauseKey()`
-   `TokenUpdateTransaction.setSupplyKey()`
-   Updated `Status` with new response codes
-   `AccountId.aliasKey`, including `AccountId.[to|from]String()` support.
-   `[PublicKey|PrivateKey].toAccountId()`.
-   `aliasKey` fields in `TransactionRecord` and `AccountInfo`.
-   `nonce` field in `TransactionId`, including `TransactionId.[set|get]Nonce()`
-   `children` fields in `TransactionRecord` and `TransactionReceipt`
-   `duplicates` field in `TransactionReceipt`
-   `[TransactionReceiptQuery|TransactionRecordQuery].[set|get]IncludeChildren()`
-   `TransactionReceiptQuery.[set|get]IncludeDuplicates()`
-   New response codes.
-   Support for ECDSA SecP256K1 keys.
-   `PrivateKey.generate[ED25519|ECDSA]()`
-   `[Private|Public]Key.from[Bytes|String][DER|ED25519|ECDSA]()`
-   `[Private|Public]Key.to[Bytes|String][Raw|DER]()`

### Fixed

-   Requests should retry on `INTERNAL` consistently
-   Signing data which contains bytes larger than a value of 127
-   `[Private|Public]Key.fromBytesEcdsa()` checking for the wrong bytes length

### Deprecated

-   `TokenUpdateTransaction.setsupplyKey()` - use `setSupplyKey()` instead
-   `PrivateKey.generate()`, use `PrivateKey.generate[ED25519|ECDSA]()` instead.

## v2.7.0-beta.4

### Fixed

-   Signing data which contains bytes larger than a value of 127
-   `[Private|Public]Key.fromBytesEcdsa()` checking for the wrong bytes length

## v2.7.0-beta.3

### Added

-   `TokenUpdateTransaction.[get|set]PauseKey()`
-   `TokenUpdateTransaction.setSupplyKey()`
-   Updated `Status` with new response codes

### Deprecated

-   `TokenUpdateTransaction.setsupplyKey()` - use `setSupplyKey()` instead

## v2.7.0-beta.2

### Added

-   `[Private|Public]Key.toAccountId()`

## v2.7.0-beta.1

### Added

-   `AccountId.aliasKey`, including `AccountId.[to|from]String()` support.
-   `[PublicKey|PrivateKey].toAccountId()`.
-   `aliasKey` fields in `TransactionRecord` and `AccountInfo`.
-   `nonce` field in `TransactionId`, including `TransactionId.[set|get]Nonce()`
-   `children` fields in `TransactionRecord` and `TransactionReceipt`
-   `duplicates` field in `TransactionReceipt`
-   `[TransactionReceiptQuery|TransactionRecordQuery].[set|get]IncludeChildren()`
-   `TransactionReceiptQuery.[set|get]IncludeDuplicates()`
-   New response codes.
-   Support for ECDSA SecP256K1 keys.
-   `PrivateKey.generate[ED25519|ECDSA]()`
-   `[Private|Public]Key.from[Bytes|String][DER|ED25519|ECDSA]()`
-   `[Private|Public]Key.to[Bytes|String][Raw|DER]()`

### Deprecated

-   `PrivateKey.generate()`, use `PrivateKey.generate[ED25519|ECDSA]()` instead.

### Fixed

-   Requests should retry on `INTERNAL` consistently

## v2.6.0

### Added

-   Support for multiple IPs per node
-   New smart contract response codes

### Fixed

-   `TransferTransaction` should deterministically order transfers before submitting transaction

## v2.6.0-beta.1

## Added

-   New smart contract response codes

## v2.5.0

### Fixed

-   `WebClient` should be able to construct an empty `MirrorNetwork`
-   Bad imports while using Common JS

### Deprecated

-   `ContractUpdateTransaction.[set|get]ByteCodeFileId()`
-   `ContractCallQuery.[set|get]MaxResultSize()`

## v2.5.0-beta.2

### Fixed

-   Bad imports while using Common JS

## v2.5.0-beta.1

### Deprecated

-   `ContractUpdateTransaction.[set|get]ByteCodeFileId()`
-   `ContractCallQuery.[set|get]MaxResultSize()`

## v2.4.1

### Fixed

-   Bad imports while using Common JS

## v2.4.0

### Added

-   TLS support
-   `Client.[get|set]TransportSecurity()` - Enable/Disable TLS
-   `*Id.toSolidityAddress()`
-   Support for `number` in all `ContractFunctionParam.add[Uint|Int]*()` methods

### Fixed

-   `*Id.fromSolidityAddress()`

## v2.3.0

### Added

-   `FreezeType`
-   `FreezeTransaction.[get|set]FreezeType()`
-   `FreezeTransaction.[get|set]FileId()`
-   `FreezeTransaction.[get|set]FileHash()`

### Deprecated

-   `FreezeTransaction.[get|set]UpdateFileId()`, use `.[get|set]FileId()` instead.

## v2.2.0

### Fixed

-   gRPC client not timing out on unresponsive connections

## v2.2.0-beta.1

### Added

-   Support for HIP-24 (token pausing)
    -   `TokenInfo.pauseKey`
    -   `TokenInfo.pauseStatus`
    -   `TokenCreateTransaction.pauseKey`
    -   `TokenUpdateTransaction.pauseKey`
    -   `TokenPauseTransaction`
    -   `TokenUnpauseTransaction`

## v2.1.1

### Fixed

-   UTF8 encoding and ecoding in React Native

## v2.1.0

### Added

-   Support for automatic token associations
    -   `TransactionRecord.automaticTokenAssociations`
    -   `AccountInfo.maxAutomaticTokenAssociations`
    -   `AccountCreateTransaction.maxAutomaticTokenAssociations`
    -   `AccountUpdateTransaction.maxAutomaticTokenAssociations`
    -   `TokenRelationship.automaticAssociation`
    -   `TokenAssociation`

### Fixed

-   `TransferTransaction.addHbarTransfer()` was not combining transfers

## v2.1.0-beta.1

### Added

-   Support for automatic token associations
    -   `TransactionRecord.automaticTokenAssociations`
    -   `AccountInfo.maxAutomaticTokenAssociations`
    -   `AccountCreateTransaction.maxAutomaticTokenAssociations`
    -   `AccountUpdateTransaction.maxAutomaticTokenAssociations`
    -   `TokenRelationship.automaticAssociation`
    -   `TokenAssociation`

## v2.0.30

### Added

-   `TokenNftInfo.toString()` - Stringifies the JSON representation of the current `TokenNftInfo`
-   `TokenNftInfo.toJson()` - JSON representation of the current `TokenNftInfo`
-   `Timestamp.toString()` - displays as `<seconds>.<nanos>`. Use `Timestamp.toDate()` to print differently

### Deprecated

-   `TokenNftInfoQuery.[set|get]AccountId()` with no replacement
-   `TokenNftInfoQuery.[set|get]TokenId()` with no replacement
-   `TokenNftInfoQuery.[set|get]Start()` with no replacement
-   `TokenNftInfoQuery.[set|get]End()` with no replacement
-   `TokenMintTransaction.[add|set]Metadata()` support for string metadata

## v2.0.29

### Added

-   Support for `CustomRoyaltyFees`
-   Updated `Status` with new response codes
-   Implemented `Client.[set|get]NetworkName()`

## v2.0.28

### Added

-   `Client.pingAll()` - pings all network nodes
-   `Client.[set|get]NodeWaitTime()` - minimum delay for nodes that are nto responding
-   `Client.[set|get]MaxAttempts()` - max number of attempts for each request
-   `Client.[set|get]MaxNodesPerTransaction()` - number of node account IDs to use per request
-   `CustomFixedFee.[set|get]HbarAmount()` - helper method to set both `denominatingTokenId` and `amount` when fee is an `Hbar` amount
-   `CustomFixedFee.setDenominatingTokenToSameToken()` - helper method to set `denominatingTokenId` to `0.0.0` which is not obvious

### Changed

-   `Client.ping()` will no longer throw an error

### Deprecated

-   `*[Transaction|Query].[set|get]MaxRetries()` - Use `*[Transaction|Query].[set|get]MaxAttempts()` instead

### Fixed

-   `PrivateKey.signTransaction()` and `PublicKey.verifyTransaction()` should correctly freeze an unfrozen transaction

## v2.0.27

### Added

-   Updated `Status` with new response codes
-   Support for `Hbar.[from|to]String()` to be reversible
-   `Client.setAutoValidateChecksums()` set whether checksums on ids will be automatically validated upon attempting to execute a transaction or query. Disabled by default. Check status with `Client.isAutoValidateChecksumsEnabled()`
-   `*Id.toString()` no longer stringifies with checksums. Use `*Id.getChecksum()` to get the checksum that was parsed, or use `*Id.toStringWithChecksum(client)` to stringify with the correct checksum for that ID on the client's network.
-   `*Id.validateChecksum()` to validate a checksum. Throws new `BadEntityIdException`

### Fixed

-   Free queries should not longer attempt to sign payment transactions
-   All enitty IDs within response should no longer contain a checskum.
    Use `*Id.toStringWithChecksum(Client)` to stringify with a checksum
-   `ReceiptStatusError` should contain a properly filled out `TransactionReceipt`

### Deprecated

-   `*Id.validate()` use `*Id.validateChecksum()` instead

## v2.0.26

### Changed

-   Updated `Status` and `FeeDataType` with new codes

## v2.0.25

### Added

-   `TokenCreateTransaction.[get|set]FeeScheduleKey()`
-   Support for parsing file 0.0.111 using `FeeSchedules`

### Fixed

-   `TokenMintTransaction.[to|from]Bytes()` incorrectly parsing the transaction body

### Removed

-   `TokenCreateTransaction.addCustomFee()` - use `TokenCreateTransaction.setCustomFees()` instead

## v2.0.25-beta.1

### Added

-   Support for NFTS
    -   Creating NFT tokens
    -   Minting NFTs
    -   Burning NFTs
    -   Transfering NFTs
    -   Wiping NFTs
    -   Query NFT information
-   Support for Custom Fees on tokens:
    -   Setting custom fees on a token
    -   Updating custom fees on an existing token

### Fixed

-   Loading keystore should no longer error when `CipherAlgorithm` doesn't match case
-   `PrivateKey.legacyDerive()` should now be consistent with the v1.4.6 JS SDK

## v2.0.24

### Added

-   `Hbar.fromTinybar()` supports `BigNumber`
-   `Hbar.toString()` supports `HbarUnit`
-   Implemented to and from bytes for `TopicInfo` and `TokenInfo`
-   Support for `sign-on-demand`
    -   This is disabled by default to you'll need to enable it using `Client.setSignOnDemand(true)`
    -   If `sign-on-demand` is enabled you'll need to use `async` versions of these methods:
        -   `*Transaction.toBytes()` -> `*Transaction.toBytesAsync()`
        -   `*Transaction.getSignatures()` -> `*Transaction.getSignaturesAsync()`
        -   `*Transaction.getTransactionHash()` -> `*Transaction.getTransactionHashAsync()`

### Changes

-   All requests now retry on gRPC status `INTERNAL` if error returned contains `RST_STREAM`

## v2.0.23

### Added

-   Added support for TLS on mirror node connections
-   Implemented `*Id.clone()` (this is used internally to fix some issues that only surface in React Native)
-   Implement `Timestamp.plusNanos()`
-   Added support for entity ID checksums. The network will be extracted from the checksum of the
    entity ID and validated on each request to make sure a request is not happening on one network
    while an entity ID references another network. Entity IDs with a network will print with a checksum
    while entity IDs without a checksum will not print the checksum part.

### Fixed

-   `TopicMessageQuery.startTime` not updating start time by one nanosecond causing a message to appear twice
    if the connection reset
-   `TopicMessageQuery` should log retries
-   `TransactionReceipt` error handling; this should now throw an error contain the receipt

## v2.0.22

### Fixed

-   `TopicMessageQuery.maxBackoff` was not being used at all
-   `TopicMessageQuery.limit` was being incorrectly update with full `TopicMessages` rather than per chunk
-   `TopicMessageQuery.startTime` was not being updated each time a message was received
-   `TopicMessageQuery.completionHandler` was be called at incorrect times

## v2.0.21

### Added

-   Exposed `AccountBalance.tokenDecimals`
-   Support for `string` parameters in `Hbar.fromTinybars()`
-   `Hbar.toBigNumber()` which is a simple wrapper around `Hbar.to(HbarUnit.Hbar)`
-   `AccountBalance.toJSON()`
-   Support for `maxBackoff`, `maxAttempts`, `retryHandler`, and `completionHandler` in `TopicMessageQuery`
-   Default logging behavior to `TopicMessageQuery` if an error handler or completion handler was not set

### Fixed

-   `TopicMessageQuery` retry handling; this should retry on more gRPC errors
-   `TopicMessageQuery` max retry timeout; before this would could wait up to 4m with no feedback
-   Missing `@readonly` tag on `TokenInfo.tokenMemo`
-   `Keystore` failing to recognize keystores generated by v1 SDKs
-   Errors caused by the use `?.` and `??` within a node 12 context
-   `TopicMessageQuery`

## v2.0.20

### Added

-   `PrivateKey.legacyDerive()` - Derive private key using legacy derivations
-   `Hbar.fromTinybars()` supports `string` parameter
-   `Hbar.toBigNumber()` aliases `Hbar.to(HbarUnit.Hbar)`
-   `AccountBalance.tokenDecimals` - Represents the decimals on a token
-   `AccountBalance.toString()` should print a `JSON.stringified()` output
-   `AccountBalance.toJSON()`

### Changed

-   `Mnemonic.toLegacyPrivateKey()` no longer automaticaly derives `PrivateKey`, instead produces root `PrivateKey`
    Use `PrivateKey.legacyDerive()` to derive the proper `PrivateKey` manually
-   Removed the use of `@hashgraph/protobufjs` in favor of `protobufjs`
    The reason `@hashgraph/protobufjs` even exists is because `protobufjs` contains `eval`
    which fails CSP in browser. However, while running integration tests through `vite` and
    `mocha` it seems the `eval` was never hit.
-   Moved from `yarn` to `pnpm` because of performance issues with `yarn`

## v2.0.19

### Added

-   Scheduled transaction support: `ScheduleCreateTransaction`, `ScheduleDeleteTransaction`, and `ScheduleSignTransaction`
-   React Native support
-   Support for raw `proto.Transaction` bytes in `Transaction.fromBytes()`
    -   This means v1 SDK's `Transaction.toBytes()` will now be supported in v2 `Transaction.fromBytes()`
        However, `Transaction.toBytes()` and `Transaction.getTransactionHas()` in v2 will produce different
        results in the v1 SDK's.

### Fixed

-   addSignature() Behavior Differs Between Implementations [NCC-E001154-005]
-   Decreased `CHUNK_SIZE` 4096->1024 and increased default max chunks 10->20
-   Export `StatusError`, `PrecheckStatusError`, `ReceiptStatusError`, and `BadKeyError`
-   `KeyList.toString()`
-   `AccountBalance.toString()`

### Deprecated

-   `new TransactionId(AccountId, Instant)` - Use `TransactionId.withValidStart()` instead.

## v2.0.18 - Deprecated

## v2.0.17-beta.7

### Fixed

-   addSignature() Behavior Differs Between Implementations [NCC-E001154-005]
-   Decreased `CHUNK_SIZE` 4096->1024 and increased default max chunks 10->20
-   Renamed `ScheduleInfo.getTransaction()` -> `ScheduleInfo.getScheduledTransaction()`

## v2.0.17-beta.6

### Added

-   React Native support

## v2.0.17-beta.5 - Deprecated

## v2.0.17-beta.4

### Fixed

-   Scheduled transactions should use new HAPI protobufs
-   Removed `nonce` from `TransactionId`
-   `schedule-multi-sig-transaction` example to use new scheduled transaction API

### Removed

-   `ScheduleCreateTransaction.addScheduledSignature()`
-   `ScheduleCreateTransaction.scheduledSignatures()`
-   `ScheduleSignTransaction.addScheduledSignature()`
-   `ScheduleSignTransaction.scheduledSignatures()`

## v2.0.17-beta.3

### Added

-   Support for raw `proto.Transaction` bytes in `Transaction.fromBytes()`
    -   This means v1 SDK's `Transaction.toBytes()` will now be supported in v2 `Transaction.fromBytes()`
        However, `Transaction.toBytes()` and `Transaction.getTransactionHas()` in v2 will produce different
        results in the v1 SDK's.
-   Export `StatusError`, `PrecheckStatusError`, `ReceiptStatusError`, and `BadKeyError`

### Fixed

-   A few examples that did not work with `CONFIG_FILE` environment variable

## v2.0.17-beta.2

### Added

-   Support for setting signatures on the underlying scheduled transaction
-   `TransactionReceipt.scheduledTransactionId`
-   `ScheduleInfo.scheduledTransactionId`
-   `TransactionRecord.scheduleRef`
-   Support for scheduled and nonce in `TransactionId`
    -   `TransactionId.withNonce()` - Supports creating transaction ID with random bytes.
    -   `TransactionId.[set|get]Scheduled()` - Supports scheduled transaction IDs.
-   `memo` fields for both create and update transactions and info queries
    -   `Account[Create|Update]Transaction.[set|get]AccountMemo()`
    -   `File[Create|Update]Transaction.[set|get]AccountMemo()`
    -   `Token[Create|Update]Transaction.[set|get]AccountMemo()`
    -   `AccountInfoQuery.accountMemo`
    -   `FileInfoQuery.fileMemo`
    -   `TokenInfoQuery.tokenMemo`

### Fixed

-   `ScheduleInfo.*ID` field names should use `Id`
    Ex. `ScheduleInfo.creatorAccountID` -> `ScheduleInfo.creatorAccountId`
-   Renamed `ScheduleInfo.memo` -> `ScheduleInfo.scheduleMemo`
-   Chunked transactions should not support scheduling if the data provided is too large
    -   `TopicMessageSubmitTransaction`
    -   `FileAppendTransaction`

## v2.0.17-beta.1

### Added

-   Support for scheduled transactions.
    -   `ScheduleCreateTransaction` - Create a new scheduled transaction
    -   `ScheduleSignTransaction` - Sign an existing scheduled transaction on the network
    -   `ScheduleDeleteTransaction` - Delete a scheduled transaction
    -   `ScheduleInfoQuery` - Query the info including `bodyBytes` of a scheduled transaction
    -   `ScheduleId`

### Fixed

-   `KeyList.toString()`
-   `AccountBalance.toString()`

### Deprecated

-   `new TransactionId(AccountId, Instant)` - Use `TransactionId.withValidStart()` instead.

## v2.0.15

### Added

-   Implement `Client.forName()` to support construction of client from network name.
-   Implement `PrivateKey.verifyTransaction()` to allow a user to verify a transaction was signed with a partiular key.

## v2.0.14

### General Changes

    * All queries and transactions support setting fields in the constructor using
      an object, e.g. `new AccountBalanceQuery({ accountId: "0.0.3" })`, or
      `new AccountCreateTransaction({ key: client.operatorPublicKey, initialBalance: 10 })`.
    * Almost all instances of `BigNumber` have been replaced with `Long`

## v1.1.12

### Fixed

-   `Ed25519PrivateKey.fromMnemonic` regressed in v1.1.8 and was not working in the browser.

-   Use detached signatures when signing the transaction. This should allow for much larger transactions to be submitted.

## v1.1.11

### Fixed

-   `Ed25519PrivateKey.fromKeystore` regressed in v1.1.9 and was not working in the browser

## v1.1.10

### Added

-   `Client.ping(id: AccountIdLike)` Pings a node by account ID.

-   `Ed25519PrivateKey.fromMnemonic` works with legacy 22-word phrases.

### Deprecated

-   `Client.getAccountBalance()` to match the Java SDK. Use `AccountBalanceQuery` directly instead.

## v1.1.9

### Added

-   Allow BigNumber or String to be used as Tinybar where Tinybar was accepted

-   Add support for decoding `Ed25519PrivateKey` from a PEM file using `Ed25519PrivateKey.fromPem()`

-   Add support for passing no argument to `ContractFunctionResult.get*()` methods.

-   Add `MnemonicValidationResult` which is the response type for `Mnemonic.validte()`

-   Add public method `Mnemonic.validate(): MnemonicValidationResult` which validates if the mnemonic
    came from the same wordlist, in the right order, and without misspellings.

-   Add `BadPemFileError` which is thrown when decoding a pem file fails.

### Fixed

-   Fixes `AddBytes32Array`

-   Fixes `Hbar.isNegative()` failing with `undefined`.

-   Fixes `CryptoTransferTransaction.addTransfer()` not supporting `BigNumber` or
    `number` as arguments.

-   Fixes `ConsensusTopicInfoQuery.setTopicId()` not supporting `ConsensusTopicIdLike`.

### Deprecated

-   Deprecates `Client.maxTransactionFee` and `Client.maxQueryPayment` getters.

-   Deprecates `ConsensusTopicCreateTransaction.setAutoRenewAccount()` was simply
    renamed to `ConsensusTopicCreateTransaction.setAutoRenewAccountId()`.

-   Deprecates `ConsensusTopicCreateTransaction.setExpirationTime()` with no replacement.

-   Deprecates `ConsensusTopicCreateTransaction.setValidStart()` with no replacement.

-   Deprecates `ConsensusTopicUpdateTransaction.setAutoRenewAccount()` with no replacement.

## v1.1.8

### Fixed

-   `TransactionRecord.getContractCallResult` and `TransactionRecord.getContractExecuteResult` were swapped
    internally and neither worked before.

-   Export `ConsensusMessageSubmitTransaction`.

## v1.1.7

### Fixed

-   Do not provide (and sign) a payment transaction for `AccountBalanceQuery`. It is not required.

## v1.1.6

### Added

-   Add `TransactionBuilder.getCost()` to return a very close estimate of the transaction fee (within 1%).
<<<<<<< HEAD

-   Add additional error classes to allow more introspection on errors:

    -   `HederaPrecheckStatusError` - Thrown when the transaction fails at the node (the precheck)
    -   `HederaReceiptStatusError` - Thrown when the receipt is checked and has a failing status. The error object contains the full receipt.
    -   `HederaRecordStatusError` - Thrown when the record is checked and it has a failing status. The error object contains the full record.

=======

-   Add additional error classes to allow more introspection on errors:

    -   `HederaPrecheckStatusError` - Thrown when the transaction fails at the node (the precheck)
    -   `HederaReceiptStatusError` - Thrown when the receipt is checked and has a failing status. The error object contains the full receipt.
    -   `HederaRecordStatusError` - Thrown when the record is checked and it has a failing status. The error object contains the full record.

>>>>>>> bd667b7e
-   `console.log(obj)` now prints out nice debug information for several types in the SDK including receipts

## v1.1.5

### Added

-   Add `TransactionReceipt.getConsensusTopicId()`.

-   Add `TransactionReceipt.getConsensusTopicRunningHash()`.

-   Add `TransactionReceipt.getConsensusTopicSequenceNumber()`.

-   Adds support for addresses with a leading `0x` prefix with `ContractFunctionParams.addAddress()`.

### Deprecated

-   Deprecates `Client.putNode()`. Use `Client.replaceNodes()` instead.

-   Depreactes `Transaction.getReceipt()` and `Transaction.getRecord()`. Use `TransactionId.getReceipt()` or
    `TransactionId.getRecord()` instead. The `execute` method on `Transaction` returns a `TransactionId`.

-   Deprecates `ConsensusSubmitMessageTransaction`. This was renamed to `ConsensusMessageSubmitTransaction` to
    match the Java SDK.

## v1.1.2

### Fixed

-   https://github.com/hashgraph/hedera-sdk-js/issues/175

## v1.1.1

### Fixed

-   `RECEIPT_NOT_FOUND` is properly considered and internally retried within `TransactionReceiptQuery`

## v1.1.0

### Fixed

-   Contract parameter encoding with BigNumbers

### Added

Add support for Hedera Consensus Service (HCS).

-   Add `ConsensusTopicCreateTransaction`, `ConsensusTopicUpdateTransaction`, `ConsensusTopicDeleteTransaction`, and `ConsensusMessageSubmitTransaction` transactions

-   Add `ConsensusTopicInfoQuery` query (returns `ConsensusTopicInfo`)

-   Add `MirrorClient` and `MirrorConsensusTopicQuery` which can be used to listen for HCS messages from a mirror node.

### Changed

Minor version bumps may add deprecations as we improve parity between SDKs
or fix reported issues. Do not worry about upgrading in a timely manner. All v1+ APIs
will be continuously supported.

-   Deprecated `SystemDelete#setId`; replaced with `SystemDelete#setFileId` or `SystemDelete#setContractId`

-   Deprecated `SystemUndelete#setId`; replaced with `SystemUndelete#setFileId` or `SystemUndelete#setContractId`

-   Deprecated `Hbar.of(val)`; replaced with `new Hbar(val)`

-   Deprecated `FreezeTransaction#setStartTime(Date)`; replaced with `FreezeTransaction#setStartTime(hour: number, minute: number)`

-   Deprecated `FreezeTransaction#setEndTime(Date)`; replaced with `FreezeTransaction#setEndTime(hour: number, minute: number)`

-   All previous exception types are no longer thrown. Instead there are a set of new exception types to match the Java SDK.

    -   `HederaError` becomes `HederaStatusError`
    -   `ValidationError` becomes `LocalValidationError`
    -   `TinybarValueError` becomes `HbarRangeError`
    -   `MaxPaymentExceededError` becomes `MaxQueryPaymentExceededError`
    -   `BadKeyError` is a new exception type when attempting to parse or otherwise use a key that doesn't look like a key

## v1.0.1

### Added

-   Allow passing a string for a private key in `Client.setOperator`

### Fixed

-   Correct list of testnet node addresses

## v1.0.0

No significant changes since v1.0.0-beta.5

## v1.0.0-beta.5

### Fixed

-   Fix `getCost` for entity Info queries where the entity was deleted

### Added

-   Add support for unsigned integers (incl. Arrays) for contract encoding and decoding

-   Add `AccountUpdateTransaction.setReceiverSignatureRequired`

-   Add `AccountUpdateTransaction.setProxyAccountId`

### Changed

-   Rename `ContractExecuteTransaction.setAmount()` to `ContractExecuteTransaction.setPayableAmount()`

## v1.0.0-beta.4

### Added

-   `Client.forTestnet` makes a new client configured to talk to TestNet (use `.setOperator` to set an operater)

-   `Client.forMainnet` makes a new client configured to talk to Mainnet (use `.setOperator` to set an operater)

### Changed

-   Renamed `TransactionReceipt.accountId`, `TransactionReceipt.contractId`, `TransactionReceipt.fileId`, and
    `TransactionReceipt.contractId` to `TransactionReceipt.getAccountId()`, etc. to add an explicit illegal
    state check as these fields are mutually exclusive

-   Renamed `TransactionRecord.contractCallResult` to `TransactionRecord.getContractExecuteResult()`

-   Renamed `TransactionRecord.contractCreateResult` to `TransactionRecord.getContractCreateResult()`

## v1.0.0-beta.3

### Changed

-   `TransactionBuilder.setMemo` is renamed to `TransactionBuilder.setTransactionMemo` to avoid confusion
    as there are 2 other kinds of memos on transactions

### Fixed

-   Fix usage on Node versions less than 12.x

## v1.0.0-beta.2

### Changed

-   `CallParams` is removed in favor of `ContractFunctionParams` and closely mirrors type names from solidity

    -   `addInt32`
    -   `addInt256Array`
    -   `addString`
    -   etc.

-   `ContractFunctionResult` now closely mirrors the solidity type names

    -   `getInt32`
    -   etc.

-   `setFunctionParams(params)` on `ContractCallQuery` and `ContractExecuteTransaction` is now
    `setFunction(name, params)`

-   `ContractLogInfo.topicList` -> `ContractLogInfo.topics`

-   `FileInfo.deleted` -> `FileInfo.isDeleted`

-   `FileContentsQuery.execute` now directly returns `Uint8Array`

-   `ContractRecordsQuery.execute` now directly returns `TransactionRecord[]`

-   `AccountAmount.amount` (`String`) -> `AccountAmount.amount` (`Hbar`)

-   TransactionReceipt
    -   `receiverSigRequired` -> `isReceiverSignatureRequired`
    -   `autoRenewPeriodSeconds` -> `autoRenewPeriod`

### Fixed

-   Remove incorrect local validation for FileCreateTransaction and FileUpdateTransaction

-   Any `key` fields on response types (e.g., `AccountInfo`) are
    now `PublicKey` and can be any of the applicable key types

-   Fix transaction back-off when BUSY is returned

-   Default autoRenewPeriod on ContractCreate appropriately

## v0.8.0-beta.3

### Changed

-   Client constructor takes the network as `{ network: ... }` instead of `{ nodes: ... }`

-   Transactions and queries do not take `Client` in the constructor; instead, `Client` is passed to `execute`.

-   Removed `Transaction.executeForReceipt` and `Transaction.executeForRecord`

    These methods have been identified as harmful as they hide too much. If one fails, you do not know if the transaction failed to execute; or, the receipt/record could not be retrieved. In a mission-critical application, that is, of course, an important distinction.

    Now there is only `Transaction.execute` which returns a `TransactionId`. If you don't care about waiting for consensus or retrieving a receipt/record in your application, you're done. Otherwise you can now use any `TransactionId` and ask for the receipt/record (with a stepped retry interval until consensus) with `TransactionId.getReceipt` and `TransactionId.getRecord`.

    v0.7.x and below

    ```js
    let newAccountId = new AccountCreateTransaction(hederaClient)
        .setKey(newKey.publicKey)
        .setInitialBalance(1000)
        .executeForReceipt().accountId; // TransactionReceipt
    ```

    v0.8.x and above

    ```js
    let newAccountId = new AccountCreateTransaction()
        .setKey(newKey.publicKey)
        .setInitialBalance(1000)
        .execute(hederaClient) // TranactionId
        .getReceipt(hederaClient).accountId; // TransactionReceipt
    ```

-   Rename `setPaymentDefault` to `setPaymentAmount`

### Added

-   All transaction and query types that were in the Java SDK but not yet in the JS SDK (GetBySolidityIdQuery, AccountStakersQuery, etc.)

-   `TransactionId.getReceipt`

-   `TransactionId.getRecord`

-   `Transaction.toString`. This will dump the transaction (incl. the body) to a stringified JSON object representation of the transaction. Useful for debugging.

-   A default of 1 Hbar is now set for both maximum transaction fees and maximum query payments.

-   Smart Contract type encoding and decoding to match Java.

-   To/From string methods on AccountId, FileId, etc.

-   Internal retry handling for Transactions and Queries (incl. BUSY)

### Removed

-   `Transaction` and `Query` types related to claims<|MERGE_RESOLUTION|>--- conflicted
+++ resolved
@@ -5,8 +5,6 @@
 The format is based on [Keep a Changelog](https://keepachangelog.com/en/1.0.0/),
 and this project adheres to [Semantic Versioning](https://semver.org/spec/v2.0.0.html).
 
-<<<<<<< HEAD
-=======
 ## v2.23.0
 
 ## What's Changed
@@ -17,7 +15,6 @@
 -   Fix/get cost query by @ochikov in https://github.com/hashgraph/hedera-sdk-js/pull/1496
 -   Create github workflow for updating the docs by @ochikov in https://github.com/hashgraph/hedera-sdk-js/pull/1516
 
->>>>>>> bd667b7e
 ## v2.22.0
 
 ## What's Changed
@@ -466,15 +463,9 @@
 
 -   `TopicUpdateTransaction` should be able to call [get|set]ExpirationTime().
 -   `Status` should contain a return code for 314.
-<<<<<<< HEAD
-
-### Added
-
-=======
-
-### Added
-
->>>>>>> bd667b7e
+
+### Added
+
 -   `ContractFunctionResult.[gas|amount|functionParameters]`
 -   `AccountAllowanceDeleteTransaction`
 
@@ -1372,7 +1363,6 @@
 ### Added
 
 -   Add `TransactionBuilder.getCost()` to return a very close estimate of the transaction fee (within 1%).
-<<<<<<< HEAD
 
 -   Add additional error classes to allow more introspection on errors:
 
@@ -1380,15 +1370,6 @@
     -   `HederaReceiptStatusError` - Thrown when the receipt is checked and has a failing status. The error object contains the full receipt.
     -   `HederaRecordStatusError` - Thrown when the record is checked and it has a failing status. The error object contains the full record.
 
-=======
-
--   Add additional error classes to allow more introspection on errors:
-
-    -   `HederaPrecheckStatusError` - Thrown when the transaction fails at the node (the precheck)
-    -   `HederaReceiptStatusError` - Thrown when the receipt is checked and has a failing status. The error object contains the full receipt.
-    -   `HederaRecordStatusError` - Thrown when the record is checked and it has a failing status. The error object contains the full record.
-
->>>>>>> bd667b7e
 -   `console.log(obj)` now prints out nice debug information for several types in the SDK including receipts
 
 ## v1.1.5
