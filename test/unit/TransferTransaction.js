--- conflicted
+++ resolved
@@ -1,8 +1,5 @@
-<<<<<<< HEAD
-=======
 import { expect } from "chai";
 
->>>>>>> de276018
 import TransferTransaction from "../../src/account/TransferTransaction.js";
 import HbarUnit from "../../src/HbarUnit.js";
 import Hbar from "../../src/Hbar.js";
@@ -43,41 +40,6 @@
         ).to.be.equal(new Hbar(expectedHbar).to(HbarUnit.Hbar).toNumber());
     });
 
-<<<<<<< HEAD
-    it("should load nft transfers from bytes", function () {
-        const transferTransaction = new TransferTransaction();
-        transferTransaction.addNftTransfer(
-            tokenId1,
-            serialNum1,
-            accountId1,
-            accountId2
-        );
-        transferTransaction.addNftTransfer(
-            tokenId1,
-            serialNum1,
-            accountId1,
-            accountId2
-        );
-        transferTransaction.setTransactionId(
-            new TransactionId(new AccountId(3, 3, 3), new Timestamp(4, 4))
-        );
-        transferTransaction.setNodeAccountIds([accountId4]);
-        transferTransaction.freeze();
-
-        const transferTransactionFromBytes = Transaction.fromBytes(
-            transferTransaction.toBytes()
-        );
-
-        expect(transferTransaction.nftTransfers.keys()).to.eql(
-            transferTransactionFromBytes.nftTransfers.keys()
-        );
-        expect(transferTransaction.nftTransfers.values()).to.eql(
-            transferTransactionFromBytes.nftTransfers.values()
-        );
-    });
-
-=======
->>>>>>> de276018
     it("should use nftid case for addNftTransfer", function () {
         let transferTransaction = new TransferTransaction();
 
