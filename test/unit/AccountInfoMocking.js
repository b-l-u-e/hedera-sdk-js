--- conflicted
+++ resolved
@@ -100,18 +100,11 @@
 
         client.setSignOnDemand(true);
 
-<<<<<<< HEAD
-        const transaction = new FileCreateTransaction()
-            .setNodeAccountIds([new AccountId(3)])
-            .setContents("hello 1")
-            .freezeWith(client);
-=======
         const transaction = await new FileCreateTransaction()
             .setNodeAccountIds([new AccountId(3)])
             .setContents("hello 1")
             .freezeWith(client)
             .signWithOperator(client);
->>>>>>> de276018
 
         const hash = await transaction.getTransactionHash();
         const response = await transaction.execute(client);
@@ -131,18 +124,11 @@
 
         const { client, servers } = await Mocker.withResponses([responses1]);
 
-<<<<<<< HEAD
-        const transaction = new FileCreateTransaction()
-            .setNodeAccountIds([new AccountId(3)])
-            .setContents("hello 1")
-            .freezeWith(client);
-=======
         const transaction = await new FileCreateTransaction()
             .setNodeAccountIds([new AccountId(3)])
             .setContents("hello 1")
             .freezeWith(client)
             .signWithOperator(client);
->>>>>>> de276018
 
         const hash = await transaction.getTransactionHash();
         const response = await transaction.execute(client);
