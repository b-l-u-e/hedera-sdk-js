import ManagedNodeAddress from "../../src/ManagedNodeAddress.js";
<<<<<<< HEAD
=======
import { Network as NodeNetwork } from "../../src/client/NodeClient.js";
import { Network as WebNetwork } from "../../src/client/WebClient.js";
>>>>>>> de276018

describe("ManagedNodeAddress", function () {
    it("fromString", function () {
        const ipAddress = ManagedNodeAddress.fromString("35.237.200.180:50211");
        expect(ipAddress.address).to.be.equal("35.237.200.180");
        expect(ipAddress.port).to.be.equal(50211);
        expect(ipAddress.toString()).to.be.equal("35.237.200.180:50211");

        const ipAddressSecure = ipAddress.toSecure();
        expect(ipAddressSecure.address).to.be.equal("35.237.200.180");
        expect(ipAddressSecure.port).to.be.equal(50212);
        expect(ipAddressSecure.toString()).to.be.equal("35.237.200.180:50212");

        const ipAddressInsecure = ipAddressSecure.toInsecure();
        expect(ipAddressInsecure.address).to.be.equal("35.237.200.180");
        expect(ipAddressInsecure.port).to.be.equal(50211);
        expect(ipAddressInsecure.toString()).to.be.equal(
            "35.237.200.180:50211"
        );

        const urlAddress = ManagedNodeAddress.fromString(
            "0.testnet.hedera.com:50211"
        );
        expect(urlAddress.address).to.be.equal("0.testnet.hedera.com");
        expect(urlAddress.port).to.be.equal(50211);
        expect(urlAddress.toString()).to.be.equal("0.testnet.hedera.com:50211");

        const urlAddressSecure = urlAddress.toSecure();
        expect(urlAddressSecure.address).to.be.equal("0.testnet.hedera.com");
        expect(urlAddressSecure.port).to.be.equal(50212);
        expect(urlAddressSecure.toString()).to.be.equal(
            "0.testnet.hedera.com:50212"
        );

        const urlAddressInsecure = urlAddressSecure.toInsecure();
        expect(urlAddressInsecure.address).to.be.equal("0.testnet.hedera.com");
        expect(urlAddressInsecure.port).to.be.equal(50211);
        expect(urlAddressInsecure.toString()).to.be.equal(
            "0.testnet.hedera.com:50211"
        );

        const mirrorNodeAddress = ManagedNodeAddress.fromString(
            "hcs.mainnet.mirrornode.hedera.com:5600"
        );
        expect(mirrorNodeAddress.address).to.be.equal(
            "hcs.mainnet.mirrornode.hedera.com"
        );
        expect(mirrorNodeAddress.port).to.be.equal(5600);
        expect(mirrorNodeAddress.toString()).to.be.equal(
            "hcs.mainnet.mirrornode.hedera.com:5600"
        );

        const mirrorNodeAddressSecure = mirrorNodeAddress.toSecure();
        expect(mirrorNodeAddressSecure.address).to.be.equal(
            "hcs.mainnet.mirrornode.hedera.com"
        );
        expect(mirrorNodeAddressSecure.port).to.be.equal(433);
        expect(mirrorNodeAddressSecure.toString()).to.be.equal(
            "hcs.mainnet.mirrornode.hedera.com:433"
        );

        const mirrorNodeAddressInsecure = mirrorNodeAddressSecure.toInsecure();
        expect(mirrorNodeAddressInsecure.address).to.be.equal(
            "hcs.mainnet.mirrornode.hedera.com"
        );
        expect(mirrorNodeAddressInsecure.port).to.be.equal(5600);
        expect(mirrorNodeAddressInsecure.toString()).to.be.equal(
            "hcs.mainnet.mirrornode.hedera.com:5600"
        );

        let err = false;
        try {
            ManagedNodeAddress.fromString(
                "this is a random string with spaces:433"
            );
        } catch {
            err = true;
        }

        if (!err) {
            throw new Error("fromString did not error");
        }

        err = false;
        try {
            ManagedNodeAddress.fromString(
                "hcs.mainnet.mirrornode.hedera.com:notarealport"
            );
        } catch {
            err = true;
        }

        if (!err) {
            throw new Error("fromString did not error");
        }
    });

    it("NodeNetwork parses", function () {
        Object.keys(NodeNetwork.MAINNET).map((address) =>
            ManagedNodeAddress.fromString(address)
        );

        Object.keys(NodeNetwork.TESTNET).map((address) =>
            ManagedNodeAddress.fromString(address)
        );

        Object.keys(NodeNetwork.PREVIEWNET).map((address) =>
            ManagedNodeAddress.fromString(address)
        );
    });

    it("WebNetwork parses", function () {
        Object.keys(WebNetwork.MAINNET).map((address) =>
            ManagedNodeAddress.fromString(address)
        );

        Object.keys(WebNetwork.TESTNET).map((address) =>
            ManagedNodeAddress.fromString(address)
        );

        Object.keys(WebNetwork.PREVIEWNET).map((address) =>
            ManagedNodeAddress.fromString(address)
        );
    });
});<|MERGE_RESOLUTION|>--- conflicted
+++ resolved
@@ -1,9 +1,6 @@
 import ManagedNodeAddress from "../../src/ManagedNodeAddress.js";
-<<<<<<< HEAD
-=======
 import { Network as NodeNetwork } from "../../src/client/NodeClient.js";
 import { Network as WebNetwork } from "../../src/client/WebClient.js";
->>>>>>> de276018
 
 describe("ManagedNodeAddress", function () {
     it("fromString", function () {
