--- conflicted
+++ resolved
@@ -1,10 +1,5 @@
 {
     "name": "@hashgraph/sdk",
-<<<<<<< HEAD
-    "version": "2.16.0-beta.1",
-=======
-    "version": "2.15.0",
->>>>>>> a1e728e1
     "description": "Hedera™ Hashgraph SDK",
     "types": "./lib/index.d.ts",
     "main": "./lib/index.cjs",
@@ -58,13 +53,8 @@
     "dependencies": {
         "@ethersproject/rlp": "^5.6.0",
         "@grpc/grpc-js": "^1.6.7",
-<<<<<<< HEAD
-        "@hashgraph/cryptography": "link:packages/cryptography",
-        "@hashgraph/proto": "link:packages/proto",
-=======
         "@hashgraph/cryptography": "^1.2.0",
         "@hashgraph/proto": "2.5.0",
->>>>>>> a1e728e1
         "axios": "^0.27.2",
         "bignumber.js": "^9.0.2",
         "crypto-js": "^4.1.1",
