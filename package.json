{
    "name": "@hashgraph/sdk",
<<<<<<< HEAD
    "version": "2.24.0",
=======
    "version": "2.37.0-beta.2",
>>>>>>> 4ecdcfda
    "description": "Hedera™ Hashgraph SDK",
    "types": "./lib/index.d.ts",
    "main": "./lib/index.cjs",
    "module": "./src/index.js",
    "react-native": {
        "./lib/index.cjs": "./src/native.js",
        "./src/encoding/hex.js": "./src/encoding/hex.native.js",
        "./src/encoding/utf8.js": "./src/encoding/utf8.native.js",
        "./src/cryptography/sha384.js": "./src/cryptography/sha384.native.js"
    },
    "browser": {
        "./src/index.js": "./src/browser.js",
        "./src/encoding/hex.js": "./src/encoding/hex.browser.js",
        "./src/encoding/utf8.js": "./src/encoding/utf8.browser.js",
        "./src/cryptography/sha384.js": "./src/cryptography/sha384.browser.js",
        "crypto": false
    },
    "exports": {
        "./package.json": "./package.json",
        ".": {
            "types": "./lib/index.d.ts",
            "import": "./src/index.js",
            "require": "./lib/index.cjs"
        }
    },
    "license": "Apache-2.0",
    "author": "Launchbadge <contact@launchbadge.com>",
    "repository": "https://github.com/hashgraph/hedera-sdk-js",
    "bugs": "https://github.com/hashgraph/hedera-sdk-js/issues",
    "type": "module",
    "keywords": [
        "hedera",
        "hashgraph",
        "sdk",
        "transactions"
    ],
    "files": [
        "lib/",
        "src/"
    ],
    "engines": {
        "node": ">=10.17.0"
    },
    "browserslist": [
        "> 0.5%",
        "last 2 versions",
        "not dead",
        "not op_mini all",
        "not ie > 0"
    ],
    "dependencies": {
        "@ethersproject/abi": "^5.7.0",
        "@ethersproject/bignumber": "^5.7.0",
        "@ethersproject/bytes": "^5.7.0",
        "@ethersproject/rlp": "^5.7.0",
        "@grpc/grpc-js": "1.8.2",
        "@hashgraph/cryptography": "1.4.8-beta.3",
        "@hashgraph/proto": "2.14.0-beta.2",
        "axios": "^1.3.1",
        "bignumber.js": "^9.1.1",
        "bn.js": "^5.1.1",
        "crypto-js": "^4.1.1",
        "js-base64": "^3.7.4",
        "long": "^4.0.0",
        "pino": "^8.14.1",
        "pino-pretty": "^10.0.0",
        "protobufjs": "^7.2.5",
        "utf8": "^3.0.0"
    },
    "devDependencies": {
        "@babel/cli": "^7.22.10",
        "@babel/core": "^7.22.17",
        "@babel/eslint-parser": "^7.22.15",
        "@babel/plugin-proposal-export-namespace-from": "^7.18.9",
        "@babel/plugin-syntax-dynamic-import": "^7.8.3",
        "@babel/plugin-transform-export-namespace-from": "^7.22.3",
        "@babel/plugin-transform-modules-commonjs": "^7.21.5",
        "@babel/preset-env": "^7.22.15",
        "@babel/register": "^7.22.5",
        "@grpc/proto-loader": "^0.7.9",
        "@playwright/test": "^1.30.0",
        "@types/chai": "^4.3.4",
        "@types/crypto-js": "^4.1.1",
        "@types/long": "^4.0.2",
        "@types/mocha": "^10.0.1",
        "@types/node": "^18.11.18",
        "@types/utf8": "^3.0.1",
        "@typescript-eslint/eslint-plugin": "^5.48.2",
        "@typescript-eslint/parser": "^5.62.0",
        "babel-plugin-dynamic-import-node": "^2.3.3",
        "babel-plugin-module-rewrite": "^0.2.0",
        "c8": "^8.0.1",
        "chai": "^4.3.7",
        "chromedriver": "^109.0.0",
        "codecov": "^3.8.3",
        "dotenv": "^16.0.3",
        "dpdm": "^3.11.0",
        "eslint": "^8.49.0",
        "eslint-plugin-chai-expect": "^3.0.0",
        "eslint-plugin-compat": "^4.0.2",
        "eslint-plugin-deprecation": "^1.3.3",
        "eslint-plugin-ie11": "^1.0.0",
        "eslint-plugin-import": "^2.28.1",
        "eslint-plugin-jsdoc": "^39.6.7",
        "eslint-plugin-mocha": "^10.1.0",
        "eslint-plugin-node": "^11.1.0",
        "expo": "^49.0.10",
        "geckodriver": "^3.2.0",
        "mocha": "^10.2.0",
        "npm-run-all": "^4.1.5",
        "npx": "^10.2.2",
        "nyc": "^15.1.0",
        "prettier": "^2.8.3",
        "typedoc": "^0.24.8",
        "typescript": "^4.9.4",
        "vite": "^4.4.9",
        "yalc": "1.0.0-pre.53"
    },
    "peerDependencies": {
        "expo": "^49.0.10"
    },
    "peerDependenciesMeta": {
        "expo": {
            "optional": true
        }
    }
}<|MERGE_RESOLUTION|>--- conflicted
+++ resolved
@@ -1,10 +1,6 @@
 {
     "name": "@hashgraph/sdk",
-<<<<<<< HEAD
-    "version": "2.24.0",
-=======
     "version": "2.37.0-beta.2",
->>>>>>> 4ecdcfda
     "description": "Hedera™ Hashgraph SDK",
     "types": "./lib/index.d.ts",
     "main": "./lib/index.cjs",
