--- conflicted
+++ resolved
@@ -1,10 +1,6 @@
 {
     "name": "@hashgraph/sdk",
-<<<<<<< HEAD
-    "version": "2.16.6",
-=======
     "version": "2.17.0-beta.1",
->>>>>>> fba7bf9e
     "description": "Hedera™ Hashgraph SDK",
     "types": "./lib/index.d.ts",
     "main": "./lib/index.cjs",
@@ -60,11 +56,7 @@
         "@ethersproject/rlp": "^5.6.1",
         "@grpc/grpc-js": "^1.6.7",
         "@hashgraph/cryptography": "^1.3.0",
-<<<<<<< HEAD
         "@hashgraph/proto": "link:packages/proto",
-=======
-        "@hashgraph/proto": "2.7.0",
->>>>>>> fba7bf9e
         "axios": "^0.27.2",
         "bignumber.js": "^9.0.2",
         "crypto-js": "^4.1.1",
