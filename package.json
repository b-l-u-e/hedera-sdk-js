--- conflicted
+++ resolved
@@ -53,13 +53,8 @@
     "dependencies": {
         "@ethersproject/rlp": "^5.7.0",
         "@grpc/grpc-js": "^1.7.0",
-<<<<<<< HEAD
-        "@hashgraph/cryptography": "^1.4.1",
+        "@hashgraph/cryptography": "^1.4.2",
         "@hashgraph/proto": "2.11.1",
-=======
-        "@hashgraph/cryptography": "^1.4.2",
-        "@hashgraph/proto": "2.11.0",
->>>>>>> e68940b9
         "axios": "^0.27.2",
         "bignumber.js": "^9.1.0",
         "crypto-js": "^4.1.1",
