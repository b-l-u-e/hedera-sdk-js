--- conflicted
+++ resolved
@@ -59,7 +59,6 @@
   yalc: 1.0.0-pre.53
 
 dependencies:
-<<<<<<< HEAD
   '@ethersproject/rlp':
     specifier: ^5.7.0
     version: 5.7.0
@@ -96,20 +95,6 @@
   utf8:
     specifier: ^3.0.0
     version: 3.0.0
-=======
-  '@ethersproject/rlp': 5.7.0
-  '@grpc/grpc-js': 1.7.3
-  '@hashgraph/cryptography': 1.4.3_expo@47.0.13
-  '@hashgraph/proto': 2.12.0
-  axios: 1.3.1
-  bignumber.js: 9.1.1
-  crypto-js: 4.1.1
-  js-base64: 3.7.4
-  js-logger: 1.6.1
-  long: 4.0.0
-  protobufjs: 7.1.2
-  utf8: 3.0.0
->>>>>>> cef3b0e8
 
 devDependencies:
   '@babel/cli': 7.20.7_@babel+core@7.20.12
@@ -1975,13 +1960,8 @@
       protobufjs: 7.1.2
       yargs: 16.2.0
 
-<<<<<<< HEAD
   /@hashgraph/cryptography@1.4.6(expo@47.0.13):
     resolution: {integrity: sha512-3HmnT1Lek71l6nHxc4GOyT/hSx/LmgusyWfE7hQda2dnE5vL2umydDw5TK2wq8gqmD9S3uRSMhz/BO55wtzxRA==}
-=======
-  /@hashgraph/cryptography/1.4.3_expo@47.0.13:
-    resolution: {integrity: sha512-txU2SVz8mBJ5aHqkrIpmaerJSu0F/S9T/0eXpYAIC2USy/8oTisp54gKVDTETFdnCrq0tNgCJmWt2N8QHMMbcw==}
->>>>>>> cef3b0e8
     engines: {node: '>=12.0.0'}
     peerDependencies:
       expo: ^45.0.3
@@ -2885,15 +2865,11 @@
     resolution: {integrity: sha512-c98Bf3tPniI+scsdk237ku1Dc3ujXQTSgyiPUDEOe7tRkhrqridvh8klBv0HCEso1OLOYcHuCv/cS6DNxKH+ZA==}
     dev: false
 
-<<<<<<< HEAD
   /bn.js@5.2.1:
     resolution: {integrity: sha512-eXRvHzWyYPBuB4NBy0cmYQjGitUrtqwbvlzP3G6VFnNRbsZQIxQ10PbKKHt8gZ/HW/D/747aDl+QkDqg3KQLMQ==}
     dev: false
 
   /body-parser@1.20.1:
-=======
-  /body-parser/1.20.1:
->>>>>>> cef3b0e8
     resolution: {integrity: sha512-jWi7abTbYwajOytWCQc37VulmWiRae5RyTpaCyDcS5/lMdtwSz5lOpDE67srw/HYe35f1z3fDQw+3txg7gNtWw==}
     engines: {node: '>= 0.8', npm: 1.2.8000 || >= 1.4.16}
     dependencies:
