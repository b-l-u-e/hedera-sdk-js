--- conflicted
+++ resolved
@@ -10,13 +10,8 @@
   '@ethersproject/rlp': ^5.7.0
   '@grpc/grpc-js': ^1.7.0
   '@grpc/proto-loader': ^0.6.13
-<<<<<<< HEAD
-  '@hashgraph/cryptography': ^1.4.1
+  '@hashgraph/cryptography': ^1.4.2
   '@hashgraph/proto': 2.11.1
-=======
-  '@hashgraph/cryptography': ^1.4.2
-  '@hashgraph/proto': 2.11.0
->>>>>>> e68940b9
   '@playwright/test': 1.28.0
   '@types/chai': ^4.3.3
   '@types/crypto-js': ^4.1.1
@@ -66,13 +61,8 @@
 dependencies:
   '@ethersproject/rlp': 5.7.0
   '@grpc/grpc-js': 1.7.0
-<<<<<<< HEAD
-  '@hashgraph/cryptography': 1.4.1_expo@45.0.8
+  '@hashgraph/cryptography': 1.4.2_expo@45.0.8
   '@hashgraph/proto': 2.11.1
-=======
-  '@hashgraph/cryptography': 1.4.2_expo@45.0.8
-  '@hashgraph/proto': 2.11.0
->>>>>>> e68940b9
   axios: 0.27.2
   bignumber.js: 9.1.0
   crypto-js: 4.1.1
