--- conflicted
+++ resolved
@@ -155,9 +155,6 @@
 
     "test:integration:node":
         cmds:
-<<<<<<< HEAD
-            - ./node_modules/.bin/mocha -r @babel/register -r chai/register-expect.js "test/integration/ContractFunctionParameters.js" {{.CLI_ARGS}}
-=======
             - ./node_modules/.bin/mocha --exit -r @babel/register -r chai/register-expect.js "test/integration/*.js" {{.CLI_ARGS}}
 
     "test:integration:codecov":
@@ -165,7 +162,6 @@
             - ./node_modules/.bin/c8 --reporter=lcov --reporter=text-summary ./node_modules/.bin/mocha --exit -r @babel/register -r chai/register-expect.js "test/integration/*.js" {{.CLI_ARGS}}
             - ./node_modules/.bin/c8 report
             - ./node_modules/.bin/codecov
->>>>>>> e6deef44
 
     "update:proto":
         deps:
