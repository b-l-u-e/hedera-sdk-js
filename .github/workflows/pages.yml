name: Build & Update Pages

on:
    push:
        branches:
            - main

env:
    PNPM_HOME: /home/runner/work/hedera-sdk-js

jobs:
    build-and-deploy-docs:
        runs-on: ubuntu-latest
        permissions:
            pages: "write"
            id-token: "write"
        strategy:
            matrix:
<<<<<<< HEAD
                node: ["16"]
=======
                node: ["16", "18"]
>>>>>>> 4ecdcfda

        steps:
            - uses: actions/checkout@v2
              with:
                  submodules: recursive

            - name: Install Task
              uses: arduino/setup-task@v1
              with:
                  version: 3.7.0

            - name: Cache pnpm modules
              uses: actions/cache@v2
              env:
                  cache-name: cache-pnpm-modules
              with:
                  path: ~/.pnpm-store
                  key: ${{ runner.os }}-build-${{ env.cache-name }}-${{ matrix.node-version }}-${{ hashFiles('**/package.json') }}
                  restore-keys: |
                      ${{ runner.os }}-build-${{ env.cache-name }}-${{ matrix.node-version }}-

            - uses: actions/setup-node@v2
              with:
                  node-version: ${{ matrix.node }}

            - uses: pnpm/action-setup@v2.0.1
              with:
                  version: 7.6.0

            - name: Build @hashgraph/sdk
              run: task build

            - name: Generate pages
              run: task docs

            - name: Pages
              uses: actions/upload-pages-artifact@v1
              with:
                  path: "./docs"
            - name: Deploy to GitHub Pages
              id: deployment
              uses: actions/deploy-pages@v1
              with:
                  token: ${{ secrets.GITHUB_TOKEN }}<|MERGE_RESOLUTION|>--- conflicted
+++ resolved
@@ -16,11 +16,7 @@
             id-token: "write"
         strategy:
             matrix:
-<<<<<<< HEAD
-                node: ["16"]
-=======
                 node: ["16", "18"]
->>>>>>> 4ecdcfda
 
         steps:
             - uses: actions/checkout@v2
