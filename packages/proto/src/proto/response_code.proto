syntax = "proto3";

package proto;

/*-
 * ‌
 * Hedera Network Services Protobuf
 * ​
 * Copyright (C) 2018 - 2021 Hedera Hashgraph, LLC
 * ​
 * Licensed under the Apache License, Version 2.0 (the "License");
 * you may not use this file except in compliance with the License.
 * You may obtain a copy of the License at
 *
 *      http://www.apache.org/licenses/LICENSE-2.0
 *
 * Unless required by applicable law or agreed to in writing, software
 * distributed under the License is distributed on an "AS IS" BASIS,
 * WITHOUT WARRANTIES OR CONDITIONS OF ANY KIND, either express or implied.
 * See the License for the specific language governing permissions and
 * limitations under the License.
 * ‍
 */

option java_package = "com.hederahashgraph.api.proto.java";
option java_multiple_files = true;

/**
 * UNDOCUMENTED
 */
enum ResponseCodeEnum {
  /**
   * The transaction passed the precheck validations.
   */
  OK = 0;

  /**
   * For any error not handled by specific error codes listed below.
   */
  INVALID_TRANSACTION = 1;

  /**
   * Payer account does not exist.
   */
  PAYER_ACCOUNT_NOT_FOUND = 2;

  /**
   * Node Account provided does not match the node account of the node the transaction was submitted
   * to.
   */
  INVALID_NODE_ACCOUNT = 3;

  /**
   * Pre-Check error when TransactionValidStart + transactionValidDuration is less than current
   * consensus time.
   */
  TRANSACTION_EXPIRED = 4;

  /**
   * Transaction start time is greater than current consensus time
   */
  INVALID_TRANSACTION_START = 5;

  /**
   * The given transactionValidDuration was either non-positive, or greater than the maximum 
   * valid duration of 180 secs.
   * 
   */
  INVALID_TRANSACTION_DURATION = 6;

  /**
   * The transaction signature is not valid
   */
  INVALID_SIGNATURE = 7;

  /**
   * Transaction memo size exceeded 100 bytes
   */
  MEMO_TOO_LONG = 8;

  /**
   * The fee provided in the transaction is insufficient for this type of transaction
   */
  INSUFFICIENT_TX_FEE = 9;

  /**
   * The payer account has insufficient cryptocurrency to pay the transaction fee
   */
  INSUFFICIENT_PAYER_BALANCE = 10;

  /**
   * This transaction ID is a duplicate of one that was submitted to this node or reached consensus
   * in the last 180 seconds (receipt period)
   */
  DUPLICATE_TRANSACTION = 11;

  /**
   * If API is throttled out
   */
  BUSY = 12;

  /**
   * The API is not currently supported
   */
  NOT_SUPPORTED = 13;

  /**
   * The file id is invalid or does not exist
   */
  INVALID_FILE_ID = 14;

  /**
   * The account id is invalid or does not exist
   */
  INVALID_ACCOUNT_ID = 15;

  /**
   * The contract id is invalid or does not exist
   */
  INVALID_CONTRACT_ID = 16;

  /**
   * Transaction id is not valid
   */
  INVALID_TRANSACTION_ID = 17;

  /**
   * Receipt for given transaction id does not exist
   */
  RECEIPT_NOT_FOUND = 18;

  /**
   * Record for given transaction id does not exist
   */
  RECORD_NOT_FOUND = 19;

  /**
   * The solidity id is invalid or entity with this solidity id does not exist
   */
  INVALID_SOLIDITY_ID = 20;

  /**
   * The responding node has submitted the transaction to the network. Its final status is still
   * unknown.
   */
  UNKNOWN = 21;

  /**
   * The transaction succeeded
   */
  SUCCESS = 22;

  /**
   * There was a system error and the transaction failed because of invalid request parameters.
   */
  FAIL_INVALID = 23;

  /**
   * There was a system error while performing fee calculation, reserved for future.
   */
  FAIL_FEE = 24;

  /**
   * There was a system error while performing balance checks, reserved for future.
   */
  FAIL_BALANCE = 25;

  /**
   * Key not provided in the transaction body
   */
  KEY_REQUIRED = 26;

  /**
   * Unsupported algorithm/encoding used for keys in the transaction
   */
  BAD_ENCODING = 27;

  /**
   * When the account balance is not sufficient for the transfer
   */
  INSUFFICIENT_ACCOUNT_BALANCE = 28;

  /**
   * During an update transaction when the system is not able to find the Users Solidity address
   */
  INVALID_SOLIDITY_ADDRESS = 29;

  /**
   * Not enough gas was supplied to execute transaction
   */
  INSUFFICIENT_GAS = 30;

  /**
   * contract byte code size is over the limit
   */
  CONTRACT_SIZE_LIMIT_EXCEEDED = 31;

  /**
   * local execution (query) is requested for a function which changes state
   */
  LOCAL_CALL_MODIFICATION_EXCEPTION = 32;

  /**
   * Contract REVERT OPCODE executed
   */
  CONTRACT_REVERT_EXECUTED = 33;

  /**
   * For any contract execution related error not handled by specific error codes listed above.
   */
  CONTRACT_EXECUTION_EXCEPTION = 34;

  /**
   * In Query validation, account with +ve(amount) value should be Receiving node account, the
   * receiver account should be only one account in the list
   */
  INVALID_RECEIVING_NODE_ACCOUNT = 35;

  /**
   * Header is missing in Query request
   */
  MISSING_QUERY_HEADER = 36;

  /**
   * The update of the account failed
   */
  ACCOUNT_UPDATE_FAILED = 37;

  /**
   * Provided key encoding was not supported by the system
   */
  INVALID_KEY_ENCODING = 38;

  /**
   * null solidity address
   */
  NULL_SOLIDITY_ADDRESS = 39;

  /**
   * update of the contract failed
   */
  CONTRACT_UPDATE_FAILED = 40;

  /**
   * the query header is invalid
   */
  INVALID_QUERY_HEADER = 41;

  /**
   * Invalid fee submitted
   */
  INVALID_FEE_SUBMITTED = 42;

  /**
   * Payer signature is invalid
   */
  INVALID_PAYER_SIGNATURE = 43;

  /**
   * The keys were not provided in the request.
   */
  KEY_NOT_PROVIDED = 44;

  /**
   * Expiration time provided in the transaction was invalid.
   */
  INVALID_EXPIRATION_TIME = 45;

  /**
   * WriteAccess Control Keys are not provided for the file
   */
  NO_WACL_KEY = 46;

  /**
   * The contents of file are provided as empty.
   */
  FILE_CONTENT_EMPTY = 47;

  /**
   * The crypto transfer credit and debit do not sum equal to 0
   */
  INVALID_ACCOUNT_AMOUNTS = 48;

  /**
   * Transaction body provided is empty
   */
  EMPTY_TRANSACTION_BODY = 49;

  /**
   * Invalid transaction body provided
   */
  INVALID_TRANSACTION_BODY = 50;

  /**
   * the type of key (base ed25519 key, KeyList, or ThresholdKey) does not match the type of
   * signature (base ed25519 signature, SignatureList, or ThresholdKeySignature)
   */
  INVALID_SIGNATURE_TYPE_MISMATCHING_KEY = 51;

  /**
   * the number of key (KeyList, or ThresholdKey) does not match that of signature (SignatureList,
   * or ThresholdKeySignature). e.g. if a keyList has 3 base keys, then the corresponding
   * signatureList should also have 3 base signatures.
   */
  INVALID_SIGNATURE_COUNT_MISMATCHING_KEY = 52;

  /**
   * the livehash body is empty
   */
  EMPTY_LIVE_HASH_BODY = 53;

  /**
   * the livehash data is missing
   */
  EMPTY_LIVE_HASH = 54;

  /**
   * the keys for a livehash are missing
   */
  EMPTY_LIVE_HASH_KEYS = 55;

  /**
   * the livehash data is not the output of a SHA-384 digest
   */
  INVALID_LIVE_HASH_SIZE = 56;

  /**
   * the query body is empty
   */
  EMPTY_QUERY_BODY = 57;

  /**
   * the crypto livehash query is empty
   */
  EMPTY_LIVE_HASH_QUERY = 58;

  /**
   * the livehash is not present
   */
  LIVE_HASH_NOT_FOUND = 59;

  /**
   * the account id passed has not yet been created.
   */
  ACCOUNT_ID_DOES_NOT_EXIST = 60;

  /**
   * the livehash already exists for a given account
   */
  LIVE_HASH_ALREADY_EXISTS = 61;

  /**
   * File WACL keys are invalid
   */
  INVALID_FILE_WACL = 62;

  /**
   * Serialization failure
   */
  SERIALIZATION_FAILED = 63;

  /**
   * The size of the Transaction is greater than transactionMaxBytes
   */
  TRANSACTION_OVERSIZE = 64;

  /**
   * The Transaction has more than 50 levels
   */
  TRANSACTION_TOO_MANY_LAYERS = 65;

  /**
   * Contract is marked as deleted
   */
  CONTRACT_DELETED = 66;

  /**
   * the platform node is either disconnected or lagging behind.
   */
  PLATFORM_NOT_ACTIVE = 67;

  /**
   * one public key matches more than one prefixes on the signature map
   */
  KEY_PREFIX_MISMATCH = 68;

  /**
   * transaction not created by platform due to large backlog
   */
  PLATFORM_TRANSACTION_NOT_CREATED = 69;

  /**
   * auto renewal period is not a positive number of seconds
   */
  INVALID_RENEWAL_PERIOD = 70;

  /**
   * the response code when a smart contract id is passed for a crypto API request
   */
  INVALID_PAYER_ACCOUNT_ID = 71;

  /**
   * the account has been marked as deleted
   */
  ACCOUNT_DELETED = 72;

  /**
   * the file has been marked as deleted
   */
  FILE_DELETED = 73;

  /**
   * same accounts repeated in the transfer account list
   */
  ACCOUNT_REPEATED_IN_ACCOUNT_AMOUNTS = 74;

  /**
   * attempting to set negative balance value for crypto account
   */
  SETTING_NEGATIVE_ACCOUNT_BALANCE = 75;

  /**
   * when deleting smart contract that has crypto balance either transfer account or transfer smart
   * contract is required
   */
  OBTAINER_REQUIRED = 76;

  /**
   * when deleting smart contract that has crypto balance you can not use the same contract id as
   * transferContractId as the one being deleted
   */
  OBTAINER_SAME_CONTRACT_ID = 77;

  /**
   * transferAccountId or transferContractId specified for contract delete does not exist
   */
  OBTAINER_DOES_NOT_EXIST = 78;

  /**
   * attempting to modify (update or delete a immutable smart contract, i.e. one created without a
   * admin key)
   */
  MODIFYING_IMMUTABLE_CONTRACT = 79;

  /**
   * Unexpected exception thrown by file system functions
   */
  FILE_SYSTEM_EXCEPTION = 80;

  /**
   * the duration is not a subset of [MINIMUM_AUTORENEW_DURATION,MAXIMUM_AUTORENEW_DURATION]
   */
  AUTORENEW_DURATION_NOT_IN_RANGE = 81;

  /**
   * Decoding the smart contract binary to a byte array failed. Check that the input is a valid hex
   * string.
   */
  ERROR_DECODING_BYTESTRING = 82;

  /**
   * File to create a smart contract was of length zero
   */
  CONTRACT_FILE_EMPTY = 83;

  /**
   * Bytecode for smart contract is of length zero
   */
  CONTRACT_BYTECODE_EMPTY = 84;

  /**
   * Attempt to set negative initial balance
   */
  INVALID_INITIAL_BALANCE = 85;

  /**
   * [Deprecated]. attempt to set negative receive record threshold
   */
  INVALID_RECEIVE_RECORD_THRESHOLD = 86 [deprecated = true];

  /**
   * [Deprecated]. attempt to set negative send record threshold
   */
  INVALID_SEND_RECORD_THRESHOLD = 87 [deprecated = true];

  /**
   * Special Account Operations should be performed by only Genesis account, return this code if it
   * is not Genesis Account
   */
  ACCOUNT_IS_NOT_GENESIS_ACCOUNT = 88;

  /**
   * The fee payer account doesn't have permission to submit such Transaction
   */
  PAYER_ACCOUNT_UNAUTHORIZED = 89;

  /**
   * FreezeTransactionBody is invalid
   */
  INVALID_FREEZE_TRANSACTION_BODY = 90;

  /**
   * FreezeTransactionBody does not exist
   */
  FREEZE_TRANSACTION_BODY_NOT_FOUND = 91;

  /**
   * Exceeded the number of accounts (both from and to) allowed for crypto transfer list
   */
  TRANSFER_LIST_SIZE_LIMIT_EXCEEDED = 92;

  /**
   * Smart contract result size greater than specified maxResultSize
   */
  RESULT_SIZE_LIMIT_EXCEEDED = 93;

  /**
   * The payer account is not a special account(account 0.0.55)
   */
  NOT_SPECIAL_ACCOUNT = 94;

  /**
   * Negative gas was offered in smart contract call
   */
  CONTRACT_NEGATIVE_GAS = 95;

  /**
   * Negative value / initial balance was specified in a smart contract call / create
   */
  CONTRACT_NEGATIVE_VALUE = 96;

  /**
   * Failed to update fee file
   */
  INVALID_FEE_FILE = 97;

  /**
   * Failed to update exchange rate file
   */
  INVALID_EXCHANGE_RATE_FILE = 98;

  /**
   * Payment tendered for contract local call cannot cover both the fee and the gas
   */
  INSUFFICIENT_LOCAL_CALL_GAS = 99;

  /**
   * Entities with Entity ID below 1000 are not allowed to be deleted
   */
  ENTITY_NOT_ALLOWED_TO_DELETE = 100;

  /**
   * Violating one of these rules: 1) treasury account can update all entities below 0.0.1000, 2)
   * account 0.0.50 can update all entities from 0.0.51 - 0.0.80, 3) Network Function Master Account
   * A/c 0.0.50 - Update all Network Function accounts & perform all the Network Functions listed
   * below, 4) Network Function Accounts: i) A/c 0.0.55 - Update Address Book files (0.0.101/102),
   * ii) A/c 0.0.56 - Update Fee schedule (0.0.111), iii) A/c 0.0.57 - Update Exchange Rate
   * (0.0.112).
   */
  AUTHORIZATION_FAILED = 101;

  /**
   * Fee Schedule Proto uploaded but not valid (append or update is required)
   */
  FILE_UPLOADED_PROTO_INVALID = 102;

  /**
   * Fee Schedule Proto uploaded but not valid (append or update is required)
   */
  FILE_UPLOADED_PROTO_NOT_SAVED_TO_DISK = 103;

  /**
   * Fee Schedule Proto File Part uploaded
   */
  FEE_SCHEDULE_FILE_PART_UPLOADED = 104;

  /**
   * The change on Exchange Rate exceeds Exchange_Rate_Allowed_Percentage
   */
  EXCHANGE_RATE_CHANGE_LIMIT_EXCEEDED = 105;

  /**
   * Contract permanent storage exceeded the currently allowable limit
   */
  MAX_CONTRACT_STORAGE_EXCEEDED = 106;

  /**
   * Transfer Account should not be same as Account to be deleted
   */
  TRANSFER_ACCOUNT_SAME_AS_DELETE_ACCOUNT = 107;

  TOTAL_LEDGER_BALANCE_INVALID = 108;
  /**
   * The expiration date/time on a smart contract may not be reduced
   */
  EXPIRATION_REDUCTION_NOT_ALLOWED = 110;

  /**
   * Gas exceeded currently allowable gas limit per transaction
   */
  MAX_GAS_LIMIT_EXCEEDED = 111;

  /**
   * File size exceeded the currently allowable limit
   */
  MAX_FILE_SIZE_EXCEEDED = 112;

  /**
   * When a valid signature is not provided for operations on account with receiverSigRequired=true
   */
  RECEIVER_SIG_REQUIRED = 113;

  /**
   * The Topic ID specified is not in the system.
   */
  INVALID_TOPIC_ID = 150;

  /**
   * A provided admin key was invalid.
   */
  INVALID_ADMIN_KEY = 155;

  /**
   * A provided submit key was invalid.
   */
  INVALID_SUBMIT_KEY = 156;

  /**
   * An attempted operation was not authorized (ie - a deleteTopic for a topic with no adminKey).
   */
  UNAUTHORIZED = 157;

  /**
   * A ConsensusService message is empty.
   */
  INVALID_TOPIC_MESSAGE = 158;

  /**
   * The autoRenewAccount specified is not a valid, active account.
   */
  INVALID_AUTORENEW_ACCOUNT = 159;

  /**
   * An adminKey was not specified on the topic, so there must not be an autoRenewAccount.
   */
  AUTORENEW_ACCOUNT_NOT_ALLOWED = 160;

  /**
   * The topic has expired, was not automatically renewed, and is in a 7 day grace period before the
   * topic will be deleted unrecoverably. This error response code will not be returned until
   * autoRenew functionality is supported by HAPI.
   */
  TOPIC_EXPIRED = 162;

  INVALID_CHUNK_NUMBER = 163; // chunk number must be from 1 to total (chunks) inclusive.
  INVALID_CHUNK_TRANSACTION_ID = 164; // For every chunk, the payer account that is part of initialTransactionID must match the Payer Account of this transaction. The entire initialTransactionID should match the transactionID of the first chunk, but this is not checked or enforced by Hedera except when the chunk number is 1.
  ACCOUNT_FROZEN_FOR_TOKEN = 165; // Account is frozen and cannot transact with the token
  TOKENS_PER_ACCOUNT_LIMIT_EXCEEDED = 166; // An involved account already has more than <tt>tokens.maxPerAccount</tt> associations with non-deleted tokens.
  INVALID_TOKEN_ID = 167; // The token is invalid or does not exist
  INVALID_TOKEN_DECIMALS = 168; // Invalid token decimals
  INVALID_TOKEN_INITIAL_SUPPLY = 169; // Invalid token initial supply
  INVALID_TREASURY_ACCOUNT_FOR_TOKEN = 170; // Treasury Account does not exist or is deleted
  INVALID_TOKEN_SYMBOL = 171; // Token Symbol is not UTF-8 capitalized alphabetical string
  TOKEN_HAS_NO_FREEZE_KEY = 172; // Freeze key is not set on token
  TRANSFERS_NOT_ZERO_SUM_FOR_TOKEN = 173; // Amounts in transfer list are not net zero
  MISSING_TOKEN_SYMBOL = 174; // A token symbol was not provided
  TOKEN_SYMBOL_TOO_LONG = 175; // The provided token symbol was too long
  ACCOUNT_KYC_NOT_GRANTED_FOR_TOKEN = 176; // KYC must be granted and account does not have KYC granted
  TOKEN_HAS_NO_KYC_KEY = 177; // KYC key is not set on token
  INSUFFICIENT_TOKEN_BALANCE = 178; // Token balance is not sufficient for the transaction
  TOKEN_WAS_DELETED = 179; // Token transactions cannot be executed on deleted token
  TOKEN_HAS_NO_SUPPLY_KEY = 180; // Supply key is not set on token
  TOKEN_HAS_NO_WIPE_KEY = 181; // Wipe key is not set on token
  INVALID_TOKEN_MINT_AMOUNT = 182; // The requested token mint amount would cause an invalid total supply
  INVALID_TOKEN_BURN_AMOUNT = 183; // The requested token burn amount would cause an invalid total supply
  TOKEN_NOT_ASSOCIATED_TO_ACCOUNT = 184; // A required token-account relationship is missing
  CANNOT_WIPE_TOKEN_TREASURY_ACCOUNT = 185; // The target of a wipe operation was the token treasury account
  INVALID_KYC_KEY = 186; // The provided KYC key was invalid.
  INVALID_WIPE_KEY = 187; // The provided wipe key was invalid.
  INVALID_FREEZE_KEY = 188; // The provided freeze key was invalid.
  INVALID_SUPPLY_KEY = 189; // The provided supply key was invalid.
  MISSING_TOKEN_NAME = 190; // Token Name is not provided
  TOKEN_NAME_TOO_LONG = 191; // Token Name is too long
  INVALID_WIPING_AMOUNT = 192; // The provided wipe amount must not be negative, zero or bigger than the token holder balance
  TOKEN_IS_IMMUTABLE = 193; // Token does not have Admin key set, thus update/delete transactions cannot be performed
  TOKEN_ALREADY_ASSOCIATED_TO_ACCOUNT = 194; // An <tt>associateToken</tt> operation specified a token already associated to the account
  TRANSACTION_REQUIRES_ZERO_TOKEN_BALANCES = 195; // An attempted operation is invalid until all token balances for the target account are zero
  ACCOUNT_IS_TREASURY = 196; // An attempted operation is invalid because the account is a treasury
  TOKEN_ID_REPEATED_IN_TOKEN_LIST = 197; // Same TokenIDs present in the token list
  TOKEN_TRANSFER_LIST_SIZE_LIMIT_EXCEEDED = 198; // Exceeded the number of token transfers (both from and to) allowed for token transfer list
  EMPTY_TOKEN_TRANSFER_BODY = 199; // TokenTransfersTransactionBody has no TokenTransferList
  EMPTY_TOKEN_TRANSFER_ACCOUNT_AMOUNTS = 200; // TokenTransfersTransactionBody has a TokenTransferList with no AccountAmounts

  /**
   * The Scheduled entity does not exist; or has now expired, been deleted, or been executed
   */
  INVALID_SCHEDULE_ID = 201;

  /**
   * The Scheduled entity cannot be modified. Admin key not set
   */
  SCHEDULE_IS_IMMUTABLE = 202;

  /**
   * The provided Scheduled Payer does not exist
   */
  INVALID_SCHEDULE_PAYER_ID = 203;

  /**
   * The Schedule Create Transaction TransactionID account does not exist
   */
  INVALID_SCHEDULE_ACCOUNT_ID = 204;

  /**
   * The provided sig map did not contain any new valid signatures from required signers of the scheduled transaction
   */
  NO_NEW_VALID_SIGNATURES = 205;

  /**
   * The required signers for a scheduled transaction cannot be resolved, for example because they do not exist or have been deleted
   */
  UNRESOLVABLE_REQUIRED_SIGNERS = 206;

  /**
   * Only whitelisted transaction types may be scheduled
   */
  SCHEDULED_TRANSACTION_NOT_IN_WHITELIST = 207;

  /**
   * At least one of the signatures in the provided sig map did not represent a valid signature for any required signer
   */
  SOME_SIGNATURES_WERE_INVALID = 208;

  /**
   * The scheduled field in the TransactionID may not be set to true
   */
  TRANSACTION_ID_FIELD_NOT_ALLOWED = 209;

  /**
   * A schedule already exists with the same identifying fields of an attempted ScheduleCreate (that is, all fields other than scheduledPayerAccountID)
   */
  IDENTICAL_SCHEDULE_ALREADY_CREATED = 210;

  /**
   * A string field in the transaction has a UTF-8 encoding with the prohibited zero byte
   */
  INVALID_ZERO_BYTE_IN_STRING = 211;

  /**
   * A schedule being signed or deleted has already been deleted
   */
  SCHEDULE_ALREADY_DELETED = 212;

  /**
   * A schedule being signed or deleted has already been executed
   */
  SCHEDULE_ALREADY_EXECUTED = 213;

  /**
   * ConsensusSubmitMessage request's message size is larger than allowed.
   */
  MESSAGE_SIZE_TOO_LARGE = 214;

  /**
   * An operation was assigned to more than one throttle group in a given bucket
   */
  OPERATION_REPEATED_IN_BUCKET_GROUPS = 215;

  /**
   * The capacity needed to satisfy all opsPerSec groups in a bucket overflowed a signed 8-byte integral type
   */
  BUCKET_CAPACITY_OVERFLOW = 216;

  /**
   * Given the network size in the address book, the node-level capacity for an operation would never be enough to accept a single request; usually means a bucket burstPeriod should be increased
   */
  NODE_CAPACITY_NOT_SUFFICIENT_FOR_OPERATION = 217;

  /**
   * A bucket was defined without any throttle groups
   */
  BUCKET_HAS_NO_THROTTLE_GROUPS = 218;

  /**
   * A throttle group was granted zero opsPerSec
   */
  THROTTLE_GROUP_HAS_ZERO_OPS_PER_SEC = 219;

  /**
   * The throttle definitions file was updated, but some supported operations were not assigned a bucket
   */
  SUCCESS_BUT_MISSING_EXPECTED_OPERATION = 220;

  /**
   * The new contents for the throttle definitions system file were not valid protobuf
   */
  UNPARSEABLE_THROTTLE_DEFINITIONS = 221;

  /**
   * The new throttle definitions system file were invalid, and no more specific error could be divined
   */
  INVALID_THROTTLE_DEFINITIONS = 222;

  /**
   * The transaction references an account which has passed its expiration without renewal funds available, and currently remains in the ledger only because of the grace period given to expired entities
   */
  ACCOUNT_EXPIRED_AND_PENDING_REMOVAL = 223;

  /**
   * Invalid token max supply
   */
  INVALID_TOKEN_MAX_SUPPLY = 224;

  /**
   * Invalid token nft serial number
   */
  INVALID_TOKEN_NFT_SERIAL_NUMBER = 225;

  /**
   * Invalid nft id
   */
  INVALID_NFT_ID = 226;

  /**
   * Nft metadata is too long
   */
  METADATA_TOO_LONG = 227;

  /**
   * Repeated operations count exceeds the limit
   */
  BATCH_SIZE_LIMIT_EXCEEDED = 228;

  /**
   * The range of data to be gathered is out of the set boundaries
   */
  INVALID_QUERY_RANGE = 229;

  /**
   * A custom fractional fee set a denominator of zero
   */
  FRACTION_DIVIDES_BY_ZERO = 230;

  /**
   * The transaction payer could not afford a custom fee
   */
  INSUFFICIENT_PAYER_BALANCE_FOR_CUSTOM_FEE = 231 [deprecated = true];

  /**
   * More than 10 custom fees were specified
   */
  CUSTOM_FEES_LIST_TOO_LONG = 232;

  /**
   * Any of the feeCollector accounts for customFees is invalid
   */
  INVALID_CUSTOM_FEE_COLLECTOR = 233;

  /**
   * Any of the token Ids in customFees is invalid
   */
  INVALID_TOKEN_ID_IN_CUSTOM_FEES = 234;

  /**
   * Any of the token Ids in customFees are not associated to feeCollector
   */
  TOKEN_NOT_ASSOCIATED_TO_FEE_COLLECTOR = 235;

  /**
   * A token cannot have more units minted due to its configured supply ceiling
   */
  TOKEN_MAX_SUPPLY_REACHED = 236;

  /**
   * The transaction attempted to move an NFT serial number from an account other than its owner
   */
  SENDER_DOES_NOT_OWN_NFT_SERIAL_NO = 237;

  /**
   * A custom fee schedule entry did not specify either a fixed or fractional fee
   */
  CUSTOM_FEE_NOT_FULLY_SPECIFIED = 238;

  /**
   * Only positive fees may be assessed at this time
   */
  CUSTOM_FEE_MUST_BE_POSITIVE = 239;

  /**
   * Fee schedule key is not set on token
   */
  TOKEN_HAS_NO_FEE_SCHEDULE_KEY = 240;

  /**
   * A fractional custom fee exceeded the range of a 64-bit signed integer
   */
  CUSTOM_FEE_OUTSIDE_NUMERIC_RANGE = 241;

  /**
   * A royalty cannot exceed the total fungible value exchanged for an NFT
   */
  ROYALTY_FRACTION_CANNOT_EXCEED_ONE = 242;

  /**
   * Each fractional custom fee must have its maximum_amount, if specified, at least its minimum_amount
   */
  FRACTIONAL_FEE_MAX_AMOUNT_LESS_THAN_MIN_AMOUNT = 243;

  /**
   * A fee schedule update tried to clear the custom fees from a token whose fee schedule was already empty
   */
  CUSTOM_SCHEDULE_ALREADY_HAS_NO_FEES = 244;

  /**
   * Only tokens of type FUNGIBLE_COMMON can be used to as fee schedule denominations
   */
  CUSTOM_FEE_DENOMINATION_MUST_BE_FUNGIBLE_COMMON = 245;

  /**
   * Only tokens of type FUNGIBLE_COMMON can have fractional fees
   */
  CUSTOM_FRACTIONAL_FEE_ONLY_ALLOWED_FOR_FUNGIBLE_COMMON = 246;

  /**
   * The provided custom fee schedule key was invalid
   */
  INVALID_CUSTOM_FEE_SCHEDULE_KEY = 247;

  /**
   * The requested token mint metadata was invalid
   */
  INVALID_TOKEN_MINT_METADATA = 248;

  /**
   * The requested token burn metadata was invalid
   */
  INVALID_TOKEN_BURN_METADATA = 249;

  /**
   * The treasury for a unique token cannot be changed until it owns no NFTs
   */
  CURRENT_TREASURY_STILL_OWNS_NFTS = 250;

  /**
   * An account cannot be dissociated from a unique token if it owns NFTs for the token
   */
  ACCOUNT_STILL_OWNS_NFTS = 251;

  /**
   * A NFT can only be burned when owned by the unique token's treasury
   */
  TREASURY_MUST_OWN_BURNED_NFT = 252;

  /**
   * An account did not own the NFT to be wiped
   */
  ACCOUNT_DOES_NOT_OWN_WIPED_NFT = 253;

  /**
   * An AccountAmount token transfers list referenced a token type other than FUNGIBLE_COMMON
   */
  ACCOUNT_AMOUNT_TRANSFERS_ONLY_ALLOWED_FOR_FUNGIBLE_COMMON = 254;

  /**
   * All the NFTs allowed in the current price regime have already been minted
   */
  MAX_NFTS_IN_PRICE_REGIME_HAVE_BEEN_MINTED = 255;

  /**
   * The payer account has been marked as deleted
   */
  PAYER_ACCOUNT_DELETED = 256;

  /**
   * The reference chain of custom fees for a transferred token exceeded the maximum length of 2
   */
  CUSTOM_FEE_CHARGING_EXCEEDED_MAX_RECURSION_DEPTH = 257;

  /**
   * More than 20 balance adjustments were to satisfy a CryptoTransfer and its implied custom fee payments
   */
  CUSTOM_FEE_CHARGING_EXCEEDED_MAX_ACCOUNT_AMOUNTS = 258;

  /**
   * The sender account in the token transfer transaction could not afford a custom fee
   */
  INSUFFICIENT_SENDER_ACCOUNT_BALANCE_FOR_CUSTOM_FEE = 259;

  /**
   * Currently no more than 4,294,967,295 NFTs may be minted for a given unique token type
   */
  SERIAL_NUMBER_LIMIT_REACHED = 260;

  /**
   * Only tokens of type NON_FUNGIBLE_UNIQUE can have royalty fees
   */
  CUSTOM_ROYALTY_FEE_ONLY_ALLOWED_FOR_NON_FUNGIBLE_UNIQUE = 261;

  /**
   * The account has reached the limit on the automatic associations count.
   */
  NO_REMAINING_AUTOMATIC_ASSOCIATIONS = 262;

  /**
   * Already existing automatic associations are more than the new maximum automatic associations.
   */
  EXISTING_AUTOMATIC_ASSOCIATIONS_EXCEED_GIVEN_LIMIT = 263;

  /**
   * Cannot set the number of automatic associations for an account more than the maximum allowed 
   * token associations <tt>tokens.maxPerAccount</tt>.
   */
  REQUESTED_NUM_AUTOMATIC_ASSOCIATIONS_EXCEEDS_ASSOCIATION_LIMIT = 264;

  /**
   * Token is paused. This Token cannot be a part of any kind of Transaction until unpaused.
   */
  TOKEN_IS_PAUSED = 265;

  /**
   * Pause key is not set on token
   */
  TOKEN_HAS_NO_PAUSE_KEY = 266;

  /**
   * The provided pause key was invalid
   */
  INVALID_PAUSE_KEY = 267;

  /** 
   * The update file in a freeze transaction body must exist.
   */
  FREEZE_UPDATE_FILE_DOES_NOT_EXIST = 268;

  /** 
   * The hash of the update file in a freeze transaction body must match the in-memory hash.
   */
  FREEZE_UPDATE_FILE_HASH_DOES_NOT_MATCH = 269;

  /** 
   * A FREEZE_UPGRADE transaction was handled with no previous update prepared.
   */
  NO_UPGRADE_HAS_BEEN_PREPARED = 270;

  /** 
   * A FREEZE_ABORT transaction was handled with no scheduled freeze.
   */
  NO_FREEZE_IS_SCHEDULED = 271;

  /** 
   * The update file hash when handling a FREEZE_UPGRADE transaction differs from the file
   * hash at the time of handling the PREPARE_UPGRADE transaction.
   */
  UPDATE_FILE_HASH_CHANGED_SINCE_PREPARE_UPGRADE = 272;

  /** 
   * The given freeze start time was in the (consensus) past.
   */
  FREEZE_START_TIME_MUST_BE_FUTURE = 273;

  /** 
   * The prepared update file cannot be updated or appended until either the upgrade has
   * been completed, or a FREEZE_ABORT has been handled.
   */
  PREPARED_UPDATE_FILE_IS_IMMUTABLE = 274;

  /** 
   * Once a freeze is scheduled, it must be aborted before any other type of freeze can
   * can be performed.
   */
  FREEZE_ALREADY_SCHEDULED = 275;

  /** 
   * If an NMT upgrade has been prepared, the following operation must be a FREEZE_UPGRADE.
   * (To issue a FREEZE_ONLY, submit a FREEZE_ABORT first.)
   */
  FREEZE_UPGRADE_IN_PROGRESS = 276;

  /** 
   * If an NMT upgrade has been prepared, the subsequent FREEZE_UPGRADE transaction must 
   * confirm the id of the file to be used in the upgrade.
   */
  UPDATE_FILE_ID_DOES_NOT_MATCH_PREPARED = 277;

  /** 
   * If an NMT upgrade has been prepared, the subsequent FREEZE_UPGRADE transaction must 
   * confirm the hash of the file to be used in the upgrade.
   */
  UPDATE_FILE_HASH_DOES_NOT_MATCH_PREPARED = 278;

  /**
   * Consensus throttle did not allow execution of this transaction. System is throttled at
   * consensus level.
   */
  CONSENSUS_GAS_EXHAUSTED = 279;

  /**
   * A precompiled contract succeeded, but was later reverted.
   */
  REVERTED_SUCCESS = 280;

  /**
   * All contract storage allocated to the current price regime has been consumed.
   */
  MAX_STORAGE_IN_PRICE_REGIME_HAS_BEEN_USED = 281;

  /**
   * An alias used in a CryptoTransfer transaction is not the serialization of a primitive Key
   * message--that is, a Key with a single Ed25519 or ECDSA(secp256k1) public key and no 
   * unknown protobuf fields.
   */
  INVALID_ALIAS_KEY = 282;

  /**
   * A fungible token transfer expected a different number of decimals than the involved 
   * type actually has.
   */
  UNEXPECTED_TOKEN_DECIMALS = 283;

  /**
   * The proxy account id is invalid or does not exist.
   */
  INVALID_PROXY_ACCOUNT_ID = 284;

  /**
   * The transfer account id in CryptoDelete transaction is invalid or does not exist.
   */
  INVALID_TRANSFER_ACCOUNT_ID = 285;

  /**
   * The fee collector account id in TokenFeeScheduleUpdate is invalid or does not exist.
   */
  INVALID_FEE_COLLECTOR_ACCOUNT_ID = 286;

  /**
   * The alias already set on an account cannot be updated using CryptoUpdate transaction.
   */
  ALIAS_IS_IMMUTABLE = 287;

  /**
   * An approved allowance specifies a spender account that is the same as the hbar/token
   * owner account.
   */
  SPENDER_ACCOUNT_SAME_AS_OWNER = 288;

  /**
   * The establishment or adjustment of an approved allowance cause the token allowance
   * to exceed the token maximum supply.
   */
  AMOUNT_EXCEEDS_TOKEN_MAX_SUPPLY = 289;

  /**
   * The specified amount for an approved allowance cannot be negative.
   */
  NEGATIVE_ALLOWANCE_AMOUNT = 290;

  /**
   * The approveForAll flag cannot be set for a fungible token.
   */
  CANNOT_APPROVE_FOR_ALL_FUNGIBLE_COMMON = 291;

  /**
   * The spender does not have an existing approved allowance with the hbar/token owner.
   */
  SPENDER_DOES_NOT_HAVE_ALLOWANCE = 292;

  /**
   * The transfer amount exceeds the current approved allowance for the spender account.
   */
  AMOUNT_EXCEEDS_ALLOWANCE = 293;

  /**
   * The payer account of an approveAllowances or adjustAllowance transaction is attempting
   * to go beyond the maximum allowed number of allowances.
   */
  MAX_ALLOWANCES_EXCEEDED = 294;

  /**
   * No allowances have been specified in the approval/adjust transaction.
   */
  EMPTY_ALLOWANCES = 295;

  /**
   * Spender is repeated more than once in Crypto or Token or NFT allowance lists in a single
   * CryptoApproveAllowance or CryptoAdjustAllowance transaction.
   */
  SPENDER_ACCOUNT_REPEATED_IN_ALLOWANCES = 296;

  /**
   * Serial numbers are repeated in nft allowance for a single spender account
   */
  REPEATED_SERIAL_NUMS_IN_NFT_ALLOWANCES = 297;

  /**
   * Fungible common token used in NFT allowances
   */
  FUNGIBLE_TOKEN_IN_NFT_ALLOWANCES = 298;

  /**
   * Non fungible token used in fungible token allowances
   */
  NFT_IN_FUNGIBLE_TOKEN_ALLOWANCES = 299;

  /**
   * The account id specified as the owner is invalid or does not exist.
   */
<<<<<<< HEAD
  PAYER_AND_OWNER_NOT_EQUAL = 300;

  /**
   * Hedera encountered a correctness error when parsing the wrapped transaction
   */
  FOREIGN_TRANSACTION_FORMAT_ERROR = 301;

  /**
   * The nonce does not match the foreign transaction's nonce.
   */
  FOREIGN_TRANSACTION_INCORRECT_CHAIN_ID = 302;

  /**
   * The nonce does not match the foreign transaction's nonce.
   */
  FOREIGN_TRANSACTION_INCORRECT_NONCE = 303;

  /**
   * The gas limit does not match the foreign transaction's gas limit.
   */
  FOREIGN_TRANSACTION_INCORRECT_GAS_LIMIT = 304;

  /**
   * The fee limit is less than the wrapped transactions charged fees.
   */
  FOREIGN_TRANSACTION_INSUFFICIENT_FEE_LIMIT = 305;

  /**
   * The receiver address does not match the foreign transaction's to.
   */
  FOREIGN_TRANSACTION_INCORRECT_RECEIVER_ADDRESS = 306;

  /**
   * The amount does not match the foreign transaction's value.
   */
  FOREIGN_TRANSACTION_INCORRECT_AMOUNT = 307;

  /**
   * The data offset or size field does not correspond to the foreign transaction's data.
   */
  FOREIGN_TRANSACTION_INCORRECT_DATA = 308;

  /**
   * The sender address does not match the extracted signature address.
   */
  FOREIGN_TRANSACTION_INCORRECT_SENDER_ADDRESS = 309;

  /**
   * The foreign transaction has an invalid signature
   */
  FOREIGN_TRANSACTION_INVALID_SIGNATURE = 310;

=======
  INVALID_ALLOWANCE_OWNER_ID = 300;

  /**
   * The account id specified as the spender is invalid or does not exist.
   */
  INVALID_ALLOWANCE_SPENDER_ID = 301;
>>>>>>> 84a9d6de
}<|MERGE_RESOLUTION|>--- conflicted
+++ resolved
@@ -1201,10 +1201,22 @@
    */
   NFT_IN_FUNGIBLE_TOKEN_ALLOWANCES = 299;
 
-  /**
+
+ //TODO: Add back in  these value
+ /**
    * The account id specified as the owner is invalid or does not exist.
-   */
-<<<<<<< HEAD
+
+   */
+
+  //INVALID_ALLOWANCE_OWNER_ID = 300;
+
+  /**
+   * The account id specified as the spender is invalid or does not exist.
+   */
+  //INVALID_ALLOWANCE_SPENDER_ID = 301;
+  /**
+   * The account id specified as the owner is invalid or does not exist.
+   */
   PAYER_AND_OWNER_NOT_EQUAL = 300;
 
   /**
@@ -1257,12 +1269,4 @@
    */
   FOREIGN_TRANSACTION_INVALID_SIGNATURE = 310;
 
-=======
-  INVALID_ALLOWANCE_OWNER_ID = 300;
-
-  /**
-   * The account id specified as the spender is invalid or does not exist.
-   */
-  INVALID_ALLOWANCE_SPENDER_ID = 301;
->>>>>>> 84a9d6de
 }