version: "3"

silent: true

tasks:
    default:
        deps:
            - build

    docs:
        cmds:
            - ./node_modules/.bin/typedoc
                --excludeInternal 
                --excludePrivate 
                --excludeProtected 
                --out docs 
                --validation.invalidLink 
                --entryPoints src/index.js src/browser.js src/native.js

    install:
        cmds:
            - pnpm i

    build:
        deps:
            - install
        cmds:
            - ./node_modules/.bin/pbjs -r hashgraph -t static-module -w es6 --force-long --no-beautify --no-convert --no-delimited --no-verify -o src/proto.js src/proto/*/**.proto
            - ./node_modules/.bin/pbts -n hashgraph -o src/proto.d.ts src/proto.js
            - perl -pi -e "s#(?<!api\.)proto\.#hashgraph.proto.#g" src/proto.d.ts
            - task: format
            - task: lint
            - ./node_modules/.bin/babel src -d lib
            - ./node_modules/.bin/copyfiles -u 1 src/index.d.ts src/proto.d.ts lib/

    clean:
        cmds:
            - rm -rf node_modules

    format:
        cmds:
            - ./node_modules/.bin/prettier "*.json" "src/*.js" --write > /dev/null

    lint:
        deps:
            - "lint:types"
            - "lint:format"
            - "lint:js"

    "lint:types":
        cmds:
            - ./node_modules/.bin/tsc

    "lint:format":
        cmds:
            - ./node_modules/.bin/prettier "*.json" "src/*.js" --check > /dev/null

    "lint:js":
        cmds:
            - ./node_modules/.bin/eslint --fix "src/*.js"

    "test:release":
        deps:
            - build

    update:
        cmds:
<<<<<<< HEAD
            - cd src/proto && git checkout main
=======
            - cd src/proto && git pull origin main && git checkout main
>>>>>>> fba7bf9e
            - task: build

    publish:
        preconditions:
            - "! grep '\".*\": \"link:.*\"' package.json > /dev/null"
        deps:
            - "test:release"
        cmds:
            - pnpm publish {{.CLI_ARGS}}<|MERGE_RESOLUTION|>--- conflicted
+++ resolved
@@ -65,11 +65,7 @@
 
     update:
         cmds:
-<<<<<<< HEAD
-            - cd src/proto && git checkout main
-=======
             - cd src/proto && git pull origin main && git checkout main
->>>>>>> fba7bf9e
             - task: build
 
     publish:
