--- conflicted
+++ resolved
@@ -22,11 +22,8 @@
             # TODO: How do we support this build step when we update the
             # protobufs? Currently, this step results in reseting any protobuf
             # updates we may have.
-<<<<<<< HEAD
-=======
             #- git submodule update --init
             # using tag --remote in order to always apply the newest proto changes
->>>>>>> e6deef44
             - git submodule update --init
         status:
             - test -d packages/proto/src/proto
