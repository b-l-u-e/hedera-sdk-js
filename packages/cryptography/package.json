{
    "name": "@hashgraph/cryptography",
    "version": "1.4.3",
    "description": "Cryptographic utilities and primitives for the Hedera™ Hashgraph SDK",
    "main": "./lib/index.cjs",
    "types": "./lib/index.d.ts",
    "module": "./src/index.js",
    "react-native": {
        "./lib/index.cjs": "./src/index.js",
        "./src/encoding/base64.js": "./src/encoding/base64.native.js",
        "./src/encoding/hex.js": "./src/encoding/hex.native.js",
        "./src/encoding/utf8.js": "./src/encoding/utf8.native.js",
        "./src/primitive/aes.js": "./src/primitive/aes.native.js",
        "./src/primitive/sha256.js": "./src/primitive/sha256.native.js",
        "./src/primitive/pbkdf2.js": "./src/primitive/pbkdf2.native.js",
        "./src/primitive/hmac.js": "./src/primitive/hmac.native.js",
        "./src/primitive/random.js": "./src/primitive/random.native.js"
    },
    "browser": {
        "./src/index.js": "./src/index.js",
        "./src/encoding/base64.js": "./src/encoding/base64.browser.js",
        "./src/encoding/hex.js": "./src/encoding/hex.browser.js",
        "./src/encoding/utf8.js": "./src/encoding/utf8.browser.js",
        "./src/primitive/aes.js": "./src/primitive/aes.browser.js",
        "./src/primitive/sha256.js": "./src/primitive/sha256.browser.js",
        "./src/primitive/pbkdf2.js": "./src/primitive/pbkdf2.browser.js",
        "./src/primitive/random.js": "./src/primitive/random.js",
        "./src/primitive/hmac.js": "./src/primitive/hmac.browser.js"
    },
    "exports": {
        "./package.json": "./package.json",
        ".": {
            "import": "./src/index.js",
            "require": "./lib/index.cjs"
        }
    },
    "license": "Apache-2.0",
    "author": "Launchbadge <contact@launchbadge.com>",
    "repository": "https://github.com/hashgraph/hedera-sdk-js",
    "bugs": "https://github.com/hashgraph/hedera-sdk-js/issues",
    "type": "module",
    "keywords": [
        "hedera",
        "hashgraph",
        "sdk",
        "cryptography"
    ],
    "files": [
        "lib/",
        "src/"
    ],
    "engines": {
        "node": ">=12.0.0"
    },
    "browserslist": [
        "last 1 Chrome versions",
        "last 1 Firefox versions"
    ],
    "dependencies": {
        "bignumber.js": "^9.1.1",
<<<<<<< HEAD
=======
        "bn.js": "^5.1.1",
>>>>>>> 94e48258
        "crypto-js": "^4.1.1",
        "elliptic": "^6.5.4",
        "js-base64": "^3.7.4",
        "tweetnacl": "^1.0.3",
        "utf8": "^3.0.0"
    },
    "peerDependencies": {
        "expo": "^45.0.3",
        "expo-crypto": "^10.1.2",
        "expo-random": "^12.1.2"
    },
    "peerDependenciesMeta": {
        "expo": {
            "optional": true
        },
        "expo-crypto": {
            "optional": true
        },
        "expo-random": {
            "optional": true
        }
    },
    "devDependencies": {
        "@babel/cli": "^7.20.7",
        "@babel/core": "^7.20.12",
        "@babel/eslint-parser": "^7.19.1",
        "@babel/plugin-syntax-dynamic-import": "^7.8.3",
        "@babel/plugin-transform-modules-commonjs": "^7.20.11",
<<<<<<< HEAD
=======
        "@types/bn.js": "^5.1.1",
>>>>>>> 94e48258
        "@types/crypto-js": "^4.1.1",
        "@types/elliptic": "^6.4.14",
        "@types/utf8": "^3.0.1",
        "@typescript-eslint/eslint-plugin": "^5.48.2",
        "@typescript-eslint/parser": "^5.48.2",
        "babel-plugin-dynamic-import-node": "^2.3.3",
        "babel-plugin-module-rewrite": "^0.2.0",
        "c8": "^7.12.0",
        "chai": "^4.3.7",
        "chromedriver": "^109.0.0",
        "codecov": "^3.8.3",
        "dpdm": "^3.11.0",
        "eslint": "^8.32.0",
        "eslint-plugin-chai-expect": "^3.0.0",
        "eslint-plugin-compat": "^4.0.2",
        "eslint-plugin-deprecation": "^1.3.3",
        "eslint-plugin-ie11": "^1.0.0",
        "eslint-plugin-import": "^2.27.5",
        "eslint-plugin-jsdoc": "^39.6.7",
        "eslint-plugin-mocha": "^10.1.0",
        "eslint-plugin-node": "^11.1.0",
        "expo": "^47.0.13",
        "expo-crypto": "^12.0.0",
        "expo-random": "^13.0.0",
        "geckodriver": "^3.2.0",
        "mocha": "^10.2.0",
        "npm-run-all": "^4.1.5",
        "npx": "^10.2.2",
        "prettier": "^2.8.3",
        "serve": "^14.1.2",
        "typescript": "^4.9.4",
        "vite": "^4.0.4"
    }
}<|MERGE_RESOLUTION|>--- conflicted
+++ resolved
@@ -58,10 +58,7 @@
     ],
     "dependencies": {
         "bignumber.js": "^9.1.1",
-<<<<<<< HEAD
-=======
         "bn.js": "^5.1.1",
->>>>>>> 94e48258
         "crypto-js": "^4.1.1",
         "elliptic": "^6.5.4",
         "js-base64": "^3.7.4",
@@ -90,10 +87,7 @@
         "@babel/eslint-parser": "^7.19.1",
         "@babel/plugin-syntax-dynamic-import": "^7.8.3",
         "@babel/plugin-transform-modules-commonjs": "^7.20.11",
-<<<<<<< HEAD
-=======
         "@types/bn.js": "^5.1.1",
->>>>>>> 94e48258
         "@types/crypto-js": "^4.1.1",
         "@types/elliptic": "^6.4.14",
         "@types/utf8": "^3.0.1",
