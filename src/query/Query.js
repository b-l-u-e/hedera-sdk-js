import Status from "../Status.js";
import AccountId from "../account/AccountId.js";
import Hbar from "../Hbar.js";
import Executable, { ExecutionState } from "../Executable.js";
import TransactionId from "../transaction/TransactionId.js";
import * as HashgraphProto from "@hashgraph/proto";
import PrecheckStatusError from "../PrecheckStatusError.js";
import MaxQueryPaymentExceeded from "../MaxQueryPaymentExceeded.js";
import Long from "long";
import Logger from "js-logger";

/**
 * @typedef {import("../channel/Channel.js").default} Channel
 * @typedef {import("../PublicKey.js").default} PublicKey
 */

/**
 * @typedef {import("../client/Client.js").ClientOperator} ClientOperator
 * @typedef {import("../client/Client.js").default<*, *>} Client
 */

/**
 * @type {Map<HashgraphProto.proto.Query["query"], (query: HashgraphProto.proto.IQuery) => Query<*>>}
 */
export const QUERY_REGISTRY = new Map();

/**
 * Base class for all queries that can be submitted to Hedera.
 *
 * @abstract
 * @template OutputT
 * @augments {Executable<HashgraphProto.proto.IQuery, HashgraphProto.proto.IResponse, OutputT>}
 */
export default class Query extends Executable {
    constructor() {
        super();

        /** @type {?TransactionId} */
        this._paymentTransactionId = null;

        /** @type {HashgraphProto.proto.ITransaction[]} */
        this._paymentTransactions = [];

        /** @type {?Hbar} */
        this._queryPayment = null;

        /** @type {?Hbar} */
        this._maxQueryPayment = null;

        this._timestamp = Date.now();
    }

    /**
     * @template T
     * @param {Uint8Array} bytes
     * @returns {Query<T>}
     */
    static fromBytes(bytes) {
        const query = HashgraphProto.proto.Query.decode(bytes);

        if (query.query == null) {
            throw new Error("(BUG) query.query was not set in the protobuf");
        }

<<<<<<< HEAD
        const fromProtobuf = /** @type {(query: proto.IQuery) => Query<T>} */ (
            QUERY_REGISTRY.get(query.query) //NOSONAR
        );
=======
        const fromProtobuf =
            /** @type {(query: HashgraphProto.proto.IQuery) => Query<T>} */ (
                QUERY_REGISTRY.get(query.query)
            );
>>>>>>> c13d020c

        if (fromProtobuf == null) {
            throw new Error(
                `(BUG) Query.fromBytes() not implemented for type ${query.query}`
            );
        }

        return fromProtobuf(query);
    }

    /**
     * @returns {Uint8Array}
     */
    toBytes() {
        return HashgraphProto.proto.Query.encode(this._makeRequest()).finish();
    }

    /**
     * Set an explicit payment amount for this query.
     *
     * The client will submit exactly this amount for the payment of this query. Hedera
     * will not return any remainder.
     *
     * @param {Hbar} queryPayment
     * @returns {this}
     */
    setQueryPayment(queryPayment) {
        this._queryPayment = queryPayment;

        return this;
    }

    /**
     * Set the maximum payment allowable for this query.
     *
     * @param {Hbar} maxQueryPayment
     * @returns {this}
     */
    setMaxQueryPayment(maxQueryPayment) {
        this._maxQueryPayment = maxQueryPayment;

        return this;
    }

    /**
     * @param {import("../client/Client.js").default<Channel, *>} client
     * @returns {Promise<Hbar>}
     */
    getCost(client) {
        if (this._nodeAccountIds.isEmpty) {
            this._nodeAccountIds.setList(
                client._network.getNodeAccountIdsForExecute()
            );
        }

        if (COST_QUERY.length != 1) {
            throw new Error("CostQuery has not been loaded yet");
        }

        this._timestamp = Date.now();

        return COST_QUERY[0](this).execute(client);
    }

    /**
     * @param {TransactionId} paymentTransactionId
     * @returns {this}
     */
    setPaymentTransactionId(paymentTransactionId) {
        this._paymentTransactionId = paymentTransactionId;
        return this;
    }

    /**
     * @returns {?TransactionId}
     */
    get paymentTransactionId() {
        return this._paymentTransactionId;
    }

    /**
     * @returns {TransactionId}
     */
    _getTransactionId() {
        if (this._paymentTransactionId == null) {
            throw new Error(
                "Query.PaymentTransactionId was not set duration execution"
            );
        }

        return this._paymentTransactionId;
    }

    /**
     * @protected
     * @returns {boolean}
     */
    _isPaymentRequired() {
        return true;
    }

    /**
     * @param {Client} client
     */
    // eslint-disable-next-line @typescript-eslint/no-unused-vars,@typescript-eslint/no-empty-function
    _validateChecksums(client) {
        // Do nothing
    }

    /**
     * @template MirrorChannelT
     * @param {import("../client/Client.js").default<Channel, MirrorChannelT>} client
     * @returns {Promise<void>}
     */
    async _beforeExecute(client) {
        if (this._paymentTransactions.length > 0) {
            return;
        }

        if (client.isAutoValidateChecksumsEnabled()) {
            this._validateChecksums(client);
        }

        if (this._nodeAccountIds.isEmpty) {
            this._nodeAccountIds.setList(
                client._network.getNodeAccountIdsForExecute()
            );
        }

        const operator =
            this._operator != null ? this._operator : client._operator;

        if (this._paymentTransactionId == null) {
            if (this._isPaymentRequired()) {
                if (operator != null) {
                    this._paymentTransactionId = TransactionId.generate(
                        operator.accountId
                    );
                } else {
                    throw new Error(
                        "`client` must have an `operator` or an explicit payment transaction must be provided"
                    );
                }
            } else {
                this._paymentTransactionId = TransactionId.generate(
                    new AccountId(0)
                );
            }
        }

        let cost =
            this._queryPayment != null
                ? this._queryPayment
                : client.maxQueryPayment;

        if (
            this._paymentTransactions.length !== 0 ||
            !this._isPaymentRequired()
        ) {
            cost = new Hbar(0);
        } else {
            if (this._queryPayment == null) {
                const actualCost = await this.getCost(client);

                if (
                    cost.toTinybars().toInt() < actualCost.toTinybars().toInt()
                ) {
                    throw new MaxQueryPaymentExceeded(cost, actualCost);
                }

                cost = actualCost;
            }
        }

        for (const node of this._nodeAccountIds.list) {
            this._paymentTransactions.push(
                await _makePaymentTransaction(
                    /** @type {import("../transaction/TransactionId.js").default} */ (
                        this._paymentTransactionId
                    ),
                    node,
                    this._isPaymentRequired() ? operator : null,
                    /** @type {Hbar} */ (cost)
                )
            );
        }

        this._timestamp = Date.now();
    }

    /**
     * @abstract
     * @internal
     * @param {HashgraphProto.proto.IResponse} response
     * @returns {HashgraphProto.proto.IResponseHeader}
     */
    // eslint-disable-next-line @typescript-eslint/no-unused-vars
    _mapResponseHeader(response) {
        throw new Error("not implemented");
    }

    /**
     * @protected
     * @returns {HashgraphProto.proto.IQueryHeader}
     */
    _makeRequestHeader() {
        /** @type {HashgraphProto.proto.IQueryHeader} */
        let header = {};

        if (this._isPaymentRequired() && this._paymentTransactions.length > 0) {
            header = {
                responseType: HashgraphProto.proto.ResponseType.ANSWER_ONLY,
                payment: this._paymentTransactions[this._nodeAccountIds.index],
            };
        }

        return header;
    }

    /**
     * @abstract
     * @internal
     * @param {HashgraphProto.proto.IQueryHeader} header
     * @returns {HashgraphProto.proto.IQuery}
     */
    // eslint-disable-next-line @typescript-eslint/no-unused-vars
    _onMakeRequest(header) {
        throw new Error("not implemented");
    }

    /**
     * @internal
     * @returns {HashgraphProto.proto.IQuery}
     */
    _makeRequest() {
        /** @type {HashgraphProto.proto.IQueryHeader} */
        let header = {};

        if (this._isPaymentRequired() && this._paymentTransactions != null) {
            header = {
                payment: this._paymentTransactions[this._nodeAccountIds.index],
                responseType: HashgraphProto.proto.ResponseType.ANSWER_ONLY,
            };
        }

        return this._onMakeRequest(header);
    }

    /**
     * @override
     * @internal
     * @returns {Promise<HashgraphProto.proto.IQuery>}
     */
    _makeRequestAsync() {
        return Promise.resolve(this._makeRequest());
    }

    /**
     * @override
     * @internal
     * @param {HashgraphProto.proto.IQuery} request
     * @param {HashgraphProto.proto.IResponse} response
     * @returns {ExecutionState}
     */
    // eslint-disable-next-line @typescript-eslint/no-unused-vars
    _shouldRetry(request, response) {
        const { nodeTransactionPrecheckCode } =
            this._mapResponseHeader(response);

        const status = Status._fromCode(
            nodeTransactionPrecheckCode != null
                ? nodeTransactionPrecheckCode
                : HashgraphProto.proto.ResponseCodeEnum.OK
        );

        Logger.debug(
            `[${this._getLogId()}] received status ${status.toString()}`
        );

        switch (status) {
            case Status.Busy:
            case Status.Unknown:
            case Status.PlatformTransactionNotCreated:
                return ExecutionState.Retry;
            case Status.Ok:
                return ExecutionState.Finished;
            default:
                return ExecutionState.Error;
        }
    }

    /**
     * @override
     * @internal
     * @param {HashgraphProto.proto.IQuery} request
     * @param {HashgraphProto.proto.IResponse} response
     * @returns {Error}
     */
    // eslint-disable-next-line @typescript-eslint/no-unused-vars
    _mapStatusError(request, response) {
        const { nodeTransactionPrecheckCode } =
            this._mapResponseHeader(response);

        const status = Status._fromCode(
            nodeTransactionPrecheckCode != null
                ? nodeTransactionPrecheckCode
                : HashgraphProto.proto.ResponseCodeEnum.OK
        );

        return new PrecheckStatusError({
            status,
            transactionId: this._getTransactionId(),
        });
    }

    /**
     * @returns {AccountId}
     */
    _getNodeAccountId() {
        if (!this._nodeAccountIds.isEmpty) {
            // if there are payment transactions,
            // we need to use the node of the current payment transaction
            return this._nodeAccountIds.current;
        } else {
            throw new Error(
                "(BUG) nodeAccountIds were not set for query before executing"
            );
        }
    }
}

/**
 * @param {TransactionId} paymentTransactionId
 * @param {AccountId} nodeId
 * @param {?ClientOperator} operator
 * @param {Hbar} paymentAmount
 * @returns {Promise<HashgraphProto.proto.ITransaction>}
 */
export async function _makePaymentTransaction(
    paymentTransactionId,
    nodeId,
    operator,
    paymentAmount
) {
    const accountAmounts = [];

    if (operator != null) {
        accountAmounts.push({
            accountID: operator.accountId._toProtobuf(),
            amount: paymentAmount.negated().toTinybars(),
        });
        accountAmounts.push({
            accountID: nodeId._toProtobuf(),
            amount: paymentAmount.toTinybars(),
        });
    } else {
        accountAmounts.push({
            accountID: new AccountId(0)._toProtobuf(),
            amount: paymentAmount.negated().toTinybars(),
        });
        accountAmounts.push({
            accountID: nodeId._toProtobuf(),
            amount: paymentAmount.toTinybars(),
        });
    }
    /**
     * @type {HashgraphProto.proto.ITransactionBody}
     */
    const body = {
        transactionID: paymentTransactionId._toProtobuf(),
        nodeAccountID: nodeId._toProtobuf(),
        transactionFee: new Hbar(1).toTinybars(),
        transactionValidDuration: {
            seconds: Long.fromNumber(120),
        },
        cryptoTransfer: {
            transfers: {
                accountAmounts,
            },
        },
    };

    /** @type {HashgraphProto.proto.ISignedTransaction} */
    const signedTransaction = {
        bodyBytes: HashgraphProto.proto.TransactionBody.encode(body).finish(),
    };

    if (operator != null) {
        const signature = await operator.transactionSigner(
            /** @type {Uint8Array} */ (signedTransaction.bodyBytes)
        );

        signedTransaction.sigMap = {
            sigPair: [operator.publicKey._toProtobufSignature(signature)],
        };
    }

    return {
        signedTransactionBytes:
            HashgraphProto.proto.SignedTransaction.encode(
                signedTransaction
            ).finish(),
    };
}

/**
 * @type {((query: Query<*>) => import("./CostQuery.js").default<*>)[]}
 */
export const COST_QUERY = [];<|MERGE_RESOLUTION|>--- conflicted
+++ resolved
@@ -62,16 +62,10 @@
             throw new Error("(BUG) query.query was not set in the protobuf");
         }
 
-<<<<<<< HEAD
-        const fromProtobuf = /** @type {(query: proto.IQuery) => Query<T>} */ (
-            QUERY_REGISTRY.get(query.query) //NOSONAR
-        );
-=======
         const fromProtobuf =
             /** @type {(query: HashgraphProto.proto.IQuery) => Query<T>} */ (
                 QUERY_REGISTRY.get(query.query)
             );
->>>>>>> c13d020c
 
         if (fromProtobuf == null) {
             throw new Error(
