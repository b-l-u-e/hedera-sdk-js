--- conflicted
+++ resolved
@@ -1269,26 +1269,19 @@
      * @returns {Promise<void>}
      */
     async _beforeExecute(client) {
-<<<<<<< HEAD
         console.log(
             `\n---------------------------------------------- in beforeExecute\n`
         );
+        if (this._logger) {
+            this._logger.info(
+                `Network used: ${client._network.networkName}` // eslint-disable-line @typescript-eslint/restrict-template-expressions
+            );
+        }
+
         // Makes sure we're frozen
         //if (!this._isFrozen()) {
         this.freezeWith(client);
         //}
-=======
-        if (this._logger) {
-            this._logger.info(
-                `Network used: ${client._network.networkName}` // eslint-disable-line @typescript-eslint/restrict-template-expressions
-            );
-        }
-
-        // Make sure we're frozen
-        if (!this._isFrozen()) {
-            this.freezeWith(client);
-        }
->>>>>>> 366fed5d
 
         // Valid checksums if the option is enabled
         if (client.isAutoValidateChecksumsEnabled()) {
@@ -1739,17 +1732,14 @@
      */
     _makeSignedTransaction(nodeId) {
         const body = this._makeTransactionBody(nodeId);
-<<<<<<< HEAD
         console.log(
             `\n---------------------------------------------- in _makeSignedTransaction\n`
         );
 
         console.log(`body.transactionFee: ${body.transactionFee}`);
-=======
         if (this._logger) {
             this._logger.info(`Transaction Body: ${JSON.stringify(body)}`);
         }
->>>>>>> 366fed5d
         const bodyBytes =
             HashgraphProto.proto.TransactionBody.encode(body).finish();
 
