--- conflicted
+++ resolved
@@ -1184,13 +1184,8 @@
      * @returns {Promise<void>}
      */
     async _beforeExecute(client) {
-<<<<<<< HEAD
         // Makes sure we're frozen
         //if (!this._isFrozen()) {
-=======
-        // Make sure we're frozen
-        if (!this._isFrozen()) {
->>>>>>> 033ab1f6
             this.freezeWith(client);
         //}
 
@@ -1198,15 +1193,6 @@
         if (client.isAutoValidateChecksumsEnabled()) {
             this._validateChecksums(client);
         }
-<<<<<<< HEAD
-        
-        // Set the operator if the client has one
-        this._operator = client != null ? client._operator : null;
-        this._operatorAccountId =
-            client != null && client._operator != null
-                ? client._operator.accountId
-                : null;
-=======
 
         // Set the operator if the client has one and the current operator is nullish
         if (this._operator == null || this._operator == undefined) {
@@ -1222,7 +1208,6 @@
                     ? client._operator.accountId
                     : null;
         }
->>>>>>> 033ab1f6
 
         // If the client has an operator, sign this request with the operator
         if (this._operator != null) {
