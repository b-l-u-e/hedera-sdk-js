--- conflicted
+++ resolved
@@ -1157,14 +1157,10 @@
      * @returns {Promise<void>}
      */
     async _beforeExecute(client) {
-<<<<<<< HEAD
         this._logger?.info(
             `Network used: ${client._network.networkName}`// eslint-disable-line @typescript-eslint/restrict-template-expressions
         );
-        // Makes sure we're frozen
-=======
         // Make sure we're frozen
->>>>>>> b2cd4122
         if (!this._isFrozen()) {
             this.freezeWith(client);
         }
