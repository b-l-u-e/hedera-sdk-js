--- conflicted
+++ resolved
@@ -58,15 +58,5 @@
  * @property {(transaction: Transaction) => Promise<Transaction>} populateTransaction
  * @property {<RequestT, ResponseT, OutputT>(request: Executable<RequestT, ResponseT, OutputT>) => Promise<OutputT>} sendRequest
  */
-<<<<<<< HEAD
-=======
-export default class Signer {
-    /**
-     * @protected
-     */
-    constructor() {
-        // this is intentional
-    }
->>>>>>> 6266db20
 
 export default {};