/*-
 * ‌
 * Hedera JavaScript SDK
 * ​
 * Copyright (C) 2020 - 2022 Hedera Hashgraph, LLC
 * ​
 * Licensed under the Apache License, Version 2.0 (the "License");
 * you may not use this file except in compliance with the License.
 * You may obtain a copy of the License at
 *
 *      http://www.apache.org/licenses/LICENSE-2.0
 *
 * Unless required by applicable law or agreed to in writing, software
 * distributed under the License is distributed on an "AS IS" BASIS,
 * WITHOUT WARRANTIES OR CONDITIONS OF ANY KIND, either express or implied.
 * See the License for the specific language governing permissions and
 * limitations under the License.
 * ‍
 */

import ContractLogInfo from "./ContractLogInfo.js";
import ContractId from "./ContractId.js";
import AccountId from "../account/AccountId.js";
import BigNumber from "bignumber.js";
import * as hex from "../encoding/hex.js";
import * as utf8 from "../encoding/utf8.js";
import * as util from "../util.js";
import Long from "long";
<<<<<<< HEAD
import ContractStateChange from "./ContractStateChange.js";
import HashgraphProto from "@hashgraph/proto";

/**
=======

/**
 * @typedef {import("./ContractStateChange.js").default} ContractStateChange
 */

/**
 * @namespace proto
 * @typedef {import("@hashgraph/proto").proto.IContractFunctionResult} HashgraphProto.proto.IContractFunctionResult
 * @typedef {import("@hashgraph/proto").proto.IContractID} HashgraphProto.proto.IContractID
 */

/**
>>>>>>> aae28365
 * The result returned by a call to a smart contract function. This is part of the response to
 * a ContractCallLocal query, and is in the record for a ContractCall or ContractCreateInstance
 * transaction. The ContractCreateInstance transaction record has the results of the call to
 * the constructor.
 */
export default class ContractFunctionResult {
    /**
     * Constructor isn't part of the stable API
     *
     * @param {object} result
     * @param {boolean} result._createResult
     * @param {?ContractId} result.contractId
     * @param {?string} result.errorMessage
     * @param {Uint8Array} result.bloom
     * @param {Long} result.gasUsed
     * @param {ContractLogInfo[]} result.logs
     * @param {ContractId[]} result.createdContractIds
     * @param {Uint8Array | null} result.evmAddress
     * @param {Uint8Array} result.bytes
     * @param {Long} result.gas
     * @param {Long} result.amount
     * @param {Uint8Array} result.functionParameters
     * @param {?AccountId} result.senderAccountId
     * @param {ContractStateChange[]} result.stateChanges
     */
    constructor(result) {
        /**
         * The smart contract instance whose function was called.
         */
        this.contractId = result.contractId;

        this.bytes = result.bytes;

        /**
         * Message In case there was an error during smart contract execution.
         */
        this.errorMessage = result.errorMessage;

        /**
         * Bloom filter for record
         */
        this.bloom = result.bloom;

        /**
         * Units of gas used  to execute contract.
         */
        this.gasUsed = result.gasUsed;

        /**
         * The log info for events returned by the function.
         */
        this.logs = result.logs;

        /**
         * @deprecated the list of smart contracts that were created by the function call.
         *
         * The created ids will now _also_ be externalized through internal transaction
         * records, where each record has its alias field populated with the new contract's
         * EVM address. (This is needed for contracts created with CREATE2, since
         * there is no longer a simple relationship between the new contract's 0.0.X id
         * and its Solidity address.)
         */
        // eslint-disable-next-line deprecation/deprecation
        this.createdContractIds = result.createdContractIds;

        this.evmAddress = result.evmAddress;

        /**
         * @deprecated - Use mirror node for contract traceability instead
         */
        // eslint-disable-next-line deprecation/deprecation
        this.stateChanges = result.stateChanges;

        /**
         * The amount of gas available for the call, aka the gasLimit.
         */
        this.gas = result.gas;

        /**
         * Number of tinybars sent (the function must be payable if this is nonzero).
         */
        this.amount = result.amount;

        /**
         * The parameters passed into the contract call.
         */
        this.functionParameters = result.functionParameters;

        /**
         * The account that is the "sender." If not present it is the accountId from the transactionId.
         *
         * This field should only be populated when the paired TransactionBody in the record stream is not a
         * ContractCreateTransactionBody or a ContractCallTransactionBody.
         */
        this.senderAccountId = result.senderAccountId;
    }

    /**
     * @param {Uint8Array} bytes
     * @returns {ContractFunctionResult}
     */
    static fromBytes(bytes) {
        return ContractFunctionResult._fromProtobuf(
            HashgraphProto.proto.ContractFunctionResult.decode(bytes)
        );
    }

    /**
     * @param {HashgraphProto.proto.IContractFunctionResult} result
     * @returns {ContractFunctionResult}
     */
    static _fromProtobuf(result) {
        const contractId =
            /** @type {HashgraphProto.proto.IContractID | null} */ (
                result.contractID
            );
        const gasUsed = /** @type {Long} */ (result.gasUsed);
        const gas = /** @type {Long} */ (result.gas ? result.gas : -1);
        const amount = /** @type {Long} */ (result.amount ? result.amount : -1);

        return new ContractFunctionResult({
            _createResult: false,
            bytes: /** @type {Uint8Array} */ (result.contractCallResult),
            contractId:
                contractId != null
                    ? ContractId._fromProtobuf(contractId)
                    : null,
            errorMessage:
                result.errorMessage != null ? result.errorMessage : null,
            bloom: /** @type {Uint8Array} */ (result.bloom),
            gasUsed:
                gasUsed instanceof Long ? gasUsed : Long.fromValue(gasUsed),
            logs: (result.logInfo != null ? result.logInfo : []).map((info) =>
                ContractLogInfo._fromProtobuf(info)
            ),
            createdContractIds: (result.createdContractIDs != null
                ? result.createdContractIDs
                : []
            ).map((contractId) => ContractId._fromProtobuf(contractId)),
            evmAddress:
                result.evmAddress != null && result.evmAddress.value != null
                    ? result.evmAddress.value
                    : null,
            stateChanges: [],
            gas: gas instanceof Long ? gas : Long.fromValue(gas),
            amount: amount instanceof Long ? amount : Long.fromValue(amount),
            functionParameters: /** @type {Uint8Array} */ (
                result.functionParameters
            ),
            senderAccountId:
                result.senderId != null
                    ? AccountId._fromProtobuf(result.senderId)
                    : null,
        });
    }

    /**
     * @returns {Uint8Array}
     */
    asBytes() {
        return this.bytes;
    }

    /**
     * @param {number} [index]
     * @returns {string}
     */
    getString(index) {
        return utf8.decode(this.getBytes(index));
    }

    /**
     * @private
     * @param {number} [index]
     * @returns {Uint8Array}
     */
    getBytes(index) {
        // Len should never be larger than Number.MAX
        // index * 32 is the position of the lenth
        // (index + 1) * 32 onward to (index + 1) * 32 + len will be the elements of the array
        // Arrays in solidity cannot be longer than 1024:
        // https://solidity.readthedocs.io/en/v0.4.21/introduction-to-smart-contracts.html
        const offset = this.getInt32(index);
        const len = util.safeView(this.bytes).getInt32(offset + 28);

        return this.bytes.subarray(offset + 32, offset + 32 + len);
    }

    /**
     * @param {number} [index]
     * @returns {Uint8Array}
     */
    getBytes32(index) {
        return this.bytes.subarray(
            (index != null ? index : 0) * 32,
            (index != null ? index : 0) * 32 + 32
        );
    }

    /**
     * @param {number} [index]
     * @returns {boolean}
     */
    getBool(index) {
        return this.bytes[(index != null ? index : 0) * 32 + 31] !== 0;
    }

    /**
     * @param {number} [index]
     * @returns {number}
     */
    getInt8(index) {
        return this.bytes[(index != null ? index : 0) * 32 + 31];
    }

    /**
     * @param {number} [index]
     * @returns {number}
     */
    getUint8(index) {
        return this.bytes[(index != null ? index : 0) * 32 + 31];
    }

    /**
     * @param {number} [index]
     * @returns {number}
     */
    getInt32(index) {
        // .getInt32() interprets as big-endian
        // Using DataView instead of Uint32Array because the latter interprets
        // using platform endianness which is little-endian on x86
        const position = (index != null ? index : 0) * 32 + 28;
        return util.safeView(this.bytes).getInt32(position);
    }

    /**
     * @param {number} [index]
     * @returns {number}
     */
    getUint32(index) {
        // .getUint32() interprets as big-endian
        // Using DataView instead of Uint32Array because the latter interprets
        // using platform endianness which is little-endian on x86
        const position = (index != null ? index : 0) * 32 + 28;
        return util.safeView(this.bytes).getUint32(position);
    }

    /**
     * @param {number} [index]
     * @returns {BigNumber}
     */
    getInt40(index) {
        return new BigNumber(
            hex.encode(
                this._getBytes32(index != null ? index : 0).subarray(27, 32)
            ),
            16
        );
    }

    /**
     * @param {number} [index]
     * @returns {BigNumber}
     */
    getUint40(index) {
        return new BigNumber(
            hex.encode(this._getBytes32(index).subarray(27, 32)),
            16
        );
    }

    /**
     * @param {number} [index]
     * @returns {BigNumber}
     */
    getInt48(index) {
        return new BigNumber(
            hex.encode(
                this._getBytes32(index != null ? index : 0).subarray(26, 32)
            ),
            16
        );
    }

    /**
     * @param {number} [index]
     * @returns {BigNumber}
     */
    getUint48(index) {
        return new BigNumber(
            hex.encode(this._getBytes32(index).subarray(26, 32)),
            16
        );
    }

    /**
     * @param {number} [index]
     * @returns {BigNumber}
     */
    getInt56(index) {
        return new BigNumber(
            hex.encode(
                this._getBytes32(index != null ? index : 0).subarray(25, 32)
            ),
            16
        );
    }

    /**
     * @param {number} [index]
     * @returns {BigNumber}
     */
    getUint56(index) {
        return new BigNumber(
            hex.encode(this._getBytes32(index).subarray(25, 32)),
            16
        );
    }

    /**
     * @param {number} [index]
     * @returns {BigNumber}
     */
    getInt64(index) {
        return new BigNumber(
            hex.encode(
                this._getBytes32(index != null ? index : 0).subarray(24, 32)
            ),
            16
        );
    }

    /**
     * @param {number} [index]
     * @returns {BigNumber}
     */
    getUint64(index) {
        return new BigNumber(
            hex.encode(this._getBytes32(index).subarray(24, 32)),
            16
        );
    }

    /**
     * @param {number} [index]
     * @returns {BigNumber}
     */
    getInt72(index) {
        return new BigNumber(
            hex.encode(
                this._getBytes32(index != null ? index : 0).subarray(23, 32)
            ),
            16
        );
    }

    /**
     * @param {number} [index]
     * @returns {BigNumber}
     */
    getUint72(index) {
        return new BigNumber(
            hex.encode(this._getBytes32(index).subarray(23, 32)),
            16
        );
    }

    /**
     * @param {number} [index]
     * @returns {BigNumber}
     */
    getInt80(index) {
        return new BigNumber(
            hex.encode(
                this._getBytes32(index != null ? index : 0).subarray(22, 32)
            ),
            16
        );
    }

    /**
     * @param {number} [index]
     * @returns {BigNumber}
     */
    getUint80(index) {
        return new BigNumber(
            hex.encode(this._getBytes32(index).subarray(22, 32)),
            16
        );
    }

    /**
     * @param {number} [index]
     * @returns {BigNumber}
     */
    getInt88(index) {
        return new BigNumber(
            hex.encode(
                this._getBytes32(index != null ? index : 0).subarray(21, 32)
            ),
            16
        );
    }

    /**
     * @param {number} [index]
     * @returns {BigNumber}
     */
    getUint88(index) {
        return new BigNumber(
            hex.encode(this._getBytes32(index).subarray(21, 32)),
            16
        );
    }

    /**
     * @param {number} [index]
     * @returns {BigNumber}
     */
    getInt96(index) {
        return new BigNumber(
            hex.encode(
                this._getBytes32(index != null ? index : 0).subarray(20, 32)
            ),
            16
        );
    }

    /**
     * @param {number} [index]
     * @returns {BigNumber}
     */
    getUint96(index) {
        return new BigNumber(
            hex.encode(this._getBytes32(index).subarray(20, 32)),
            16
        );
    }

    /**
     * @param {number} [index]
     * @returns {BigNumber}
     */
    getInt104(index) {
        return new BigNumber(
            hex.encode(
                this._getBytes32(index != null ? index : 0).subarray(19, 32)
            ),
            16
        );
    }

    /**
     * @param {number} [index]
     * @returns {BigNumber}
     */
    getUint104(index) {
        return new BigNumber(
            hex.encode(this._getBytes32(index).subarray(19, 32)),
            16
        );
    }

    /**
     * @param {number} [index]
     * @returns {BigNumber}
     */
    getInt112(index) {
        return new BigNumber(
            hex.encode(
                this._getBytes32(index != null ? index : 0).subarray(18, 32)
            ),
            16
        );
    }

    /**
     * @param {number} [index]
     * @returns {BigNumber}
     */
    getUint112(index) {
        return new BigNumber(
            hex.encode(this._getBytes32(index).subarray(18, 32)),
            16
        );
    }

    /**
     * @param {number} [index]
     * @returns {BigNumber}
     */
    getInt120(index) {
        return new BigNumber(
            hex.encode(
                this._getBytes32(index != null ? index : 0).subarray(17, 32)
            ),
            16
        );
    }

    /**
     * @param {number} [index]
     * @returns {BigNumber}
     */
    getUint120(index) {
        return new BigNumber(
            hex.encode(this._getBytes32(index).subarray(17, 32)),
            16
        );
    }

    /**
     * @param {number} [index]
     * @returns {BigNumber}
     */
    getInt128(index) {
        return new BigNumber(
            hex.encode(
                this._getBytes32(index != null ? index : 0).subarray(16, 32)
            ),
            16
        );
    }

    /**
     * @param {number} [index]
     * @returns {BigNumber}
     */
    getUint128(index) {
        return new BigNumber(
            hex.encode(this._getBytes32(index).subarray(16, 32)),
            16
        );
    }

    /**
     * @param {number} [index]
     * @returns {BigNumber}
     */
    getInt136(index) {
        return new BigNumber(
            hex.encode(
                this._getBytes32(index != null ? index : 0).subarray(15, 32)
            ),
            16
        );
    }

    /**
     * @param {number} [index]
     * @returns {BigNumber}
     */
    getUint136(index) {
        return new BigNumber(
            hex.encode(this._getBytes32(index).subarray(15, 32)),
            16
        );
    }

    /**
     * @param {number} [index]
     * @returns {BigNumber}
     */
    getInt144(index) {
        return new BigNumber(
            hex.encode(
                this._getBytes32(index != null ? index : 0).subarray(14, 32)
            ),
            16
        );
    }

    /**
     * @param {number} [index]
     * @returns {BigNumber}
     */
    getUint144(index) {
        return new BigNumber(
            hex.encode(this._getBytes32(index).subarray(14, 32)),
            16
        );
    }

    /**
     * @param {number} [index]
     * @returns {BigNumber}
     */
    getInt152(index) {
        return new BigNumber(
            hex.encode(
                this._getBytes32(index != null ? index : 0).subarray(13, 32)
            ),
            16
        );
    }

    /**
     * @param {number} [index]
     * @returns {BigNumber}
     */
    getUint152(index) {
        return new BigNumber(
            hex.encode(this._getBytes32(index).subarray(13, 32)),
            16
        );
    }

    /**
     * @param {number} [index]
     * @returns {BigNumber}
     */
    getInt160(index) {
        return new BigNumber(
            hex.encode(
                this._getBytes32(index != null ? index : 0).subarray(12, 32)
            ),
            16
        );
    }

    /**
     * @param {number} [index]
     * @returns {BigNumber}
     */
    getUint160(index) {
        return new BigNumber(
            hex.encode(this._getBytes32(index).subarray(12, 32)),
            16
        );
    }

    /**
     * @param {number} [index]
     * @returns {BigNumber}
     */
    getInt168(index) {
        return new BigNumber(
            hex.encode(
                this._getBytes32(index != null ? index : 0).subarray(11, 32)
            ),
            16
        );
    }

    /**
     * @param {number} [index]
     * @returns {BigNumber}
     */
    getUint168(index) {
        return new BigNumber(
            hex.encode(this._getBytes32(index).subarray(11, 32)),
            16
        );
    }

    /**
     * @param {number} [index]
     * @returns {BigNumber}
     */
    getInt176(index) {
        return new BigNumber(
            hex.encode(
                this._getBytes32(index != null ? index : 0).subarray(10, 32)
            ),
            16
        );
    }

    /**
     * @param {number} [index]
     * @returns {BigNumber}
     */
    getUint176(index) {
        return new BigNumber(
            hex.encode(this._getBytes32(index).subarray(10, 32)),
            16
        );
    }

    /**
     * @param {number} [index]
     * @returns {BigNumber}
     */
    getInt184(index) {
        return new BigNumber(
            hex.encode(
                this._getBytes32(index != null ? index : 0).subarray(9, 32)
            ),
            16
        );
    }

    /**
     * @param {number} [index]
     * @returns {BigNumber}
     */
    getUint184(index) {
        return new BigNumber(
            hex.encode(this._getBytes32(index).subarray(9, 32)),
            16
        );
    }

    /**
     * @param {number} [index]
     * @returns {BigNumber}
     */
    getInt192(index) {
        return new BigNumber(
            hex.encode(
                this._getBytes32(index != null ? index : 0).subarray(8, 32)
            ),
            16
        );
    }

    /**
     * @param {number} [index]
     * @returns {BigNumber}
     */
    getUint192(index) {
        return new BigNumber(
            hex.encode(this._getBytes32(index).subarray(8, 32)),
            16
        );
    }

    /**
     * @param {number} [index]
     * @returns {BigNumber}
     */
    getInt200(index) {
        return new BigNumber(
            hex.encode(
                this._getBytes32(index != null ? index : 0).subarray(7, 32)
            ),
            16
        );
    }

    /**
     * @param {number} [index]
     * @returns {BigNumber}
     */
    getUint200(index) {
        return new BigNumber(
            hex.encode(this._getBytes32(index).subarray(7, 32)),
            16
        );
    }

    /**
     * @param {number} [index]
     * @returns {BigNumber}
     */
    getInt208(index) {
        return new BigNumber(
            hex.encode(
                this._getBytes32(index != null ? index : 0).subarray(6, 32)
            ),
            16
        );
    }

    /**
     * @param {number} [index]
     * @returns {BigNumber}
     */
    getUint208(index) {
        return new BigNumber(
            hex.encode(this._getBytes32(index).subarray(6, 32)),
            16
        );
    }

    /**
     * @param {number} [index]
     * @returns {BigNumber}
     */
    getInt216(index) {
        return new BigNumber(
            hex.encode(
                this._getBytes32(index != null ? index : 0).subarray(5, 32)
            ),
            16
        );
    }

    /**
     * @param {number} [index]
     * @returns {BigNumber}
     */
    getUint216(index) {
        return new BigNumber(
            hex.encode(this._getBytes32(index).subarray(5, 32)),
            16
        );
    }

    /**
     * @param {number} [index]
     * @returns {BigNumber}
     */
    getInt224(index) {
        return new BigNumber(
            hex.encode(
                this._getBytes32(index != null ? index : 0).subarray(4, 32)
            ),
            16
        );
    }

    /**
     * @param {number} [index]
     * @returns {BigNumber}
     */
    getUint224(index) {
        return new BigNumber(
            hex.encode(this._getBytes32(index).subarray(4, 32)),
            16
        );
    }

    /**
     * @param {number} [index]
     * @returns {BigNumber}
     */
    getInt232(index) {
        return new BigNumber(
            hex.encode(
                this._getBytes32(index != null ? index : 0).subarray(3, 32)
            ),
            16
        );
    }

    /**
     * @param {number} [index]
     * @returns {BigNumber}
     */
    getUint232(index) {
        return new BigNumber(
            hex.encode(this._getBytes32(index).subarray(3, 32)),
            16
        );
    }

    /**
     * @param {number} [index]
     * @returns {BigNumber}
     */
    getInt240(index) {
        return new BigNumber(
            hex.encode(
                this._getBytes32(index != null ? index : 0).subarray(2, 32)
            ),
            16
        );
    }

    /**
     * @param {number} [index]
     * @returns {BigNumber}
     */
    getUint240(index) {
        return new BigNumber(
            hex.encode(this._getBytes32(index).subarray(2, 32)),
            16
        );
    }

    /**
     * @param {number} [index]
     * @returns {BigNumber}
     */
    getInt248(index) {
        return new BigNumber(
            hex.encode(
                this._getBytes32(index != null ? index : 0).subarray(1, 32)
            ),
            16
        );
    }

    /**
     * @param {number} [index]
     * @returns {BigNumber}
     */
    getUint248(index) {
        return new BigNumber(
            hex.encode(this._getBytes32(index).subarray(1, 32)),
            16
        );
    }

    /**
     * @param {number} [index]
     * @returns {BigNumber}
     */
    getInt256(index) {
        return new BigNumber(
            hex.encode(this._getBytes32(index != null ? index : 0)),
            16
        );
    }

    /**
     * @param {number} [index]
     * @returns {BigNumber}
     */
    getUint256(index) {
        return new BigNumber(hex.encode(this._getBytes32(index)), 16);
    }

    /**
     * @param {number} [index]
     * @returns {string}
     */
    getAddress(index) {
        return hex.encode(
            this.bytes.subarray(
                (index != null ? index : 0) * 32 + 12,
                (index != null ? index : 0) * 32 + 32
            )
        );
    }

    /**
     * @param {number} [index]
     * @returns {Uint8Array}
     */
    _getBytes32(index) {
        return this.bytes.subarray(
            (index != null ? index : 0) * 32,
            (index != null ? index : 0) * 32 + 32
        );
    }

    /**
     * @returns {HashgraphProto.proto.IContractFunctionResult}
     */
    _toProtobuf() {
        return {
            contractID:
                this.contractId != null ? this.contractId._toProtobuf() : null,
            contractCallResult: this.bytes,
            errorMessage: this.errorMessage,
            bloom: this.bloom,
            gasUsed: this.gasUsed,
            logInfo: this.logs.map((log) => log._toProtobuf()),
            // eslint-disable-next-line deprecation/deprecation
            createdContractIDs: this.createdContractIds.map((id) =>
                id._toProtobuf()
            ),
            evmAddress:
                this.evmAddress != null
                    ? {
                          value: this.evmAddress,
                      }
                    : null,
            gas: this.gas,
            amount: this.amount,
            functionParameters: this.functionParameters,
            senderId:
                this.senderAccountId != null
                    ? this.senderAccountId._toProtobuf()
                    : null,
        };
    }

    /**
     * @returns {Uint8Array}
     */
    toBytes() {
        return HashgraphProto.proto.ContractFunctionResult.encode(
            this._toProtobuf()
        ).finish();
    }
}<|MERGE_RESOLUTION|>--- conflicted
+++ resolved
@@ -26,25 +26,13 @@
 import * as utf8 from "../encoding/utf8.js";
 import * as util from "../util.js";
 import Long from "long";
-<<<<<<< HEAD
-import ContractStateChange from "./ContractStateChange.js";
 import HashgraphProto from "@hashgraph/proto";
-
-/**
-=======
 
 /**
  * @typedef {import("./ContractStateChange.js").default} ContractStateChange
  */
 
 /**
- * @namespace proto
- * @typedef {import("@hashgraph/proto").proto.IContractFunctionResult} HashgraphProto.proto.IContractFunctionResult
- * @typedef {import("@hashgraph/proto").proto.IContractID} HashgraphProto.proto.IContractID
- */
-
-/**
->>>>>>> aae28365
  * The result returned by a call to a smart contract function. This is part of the response to
  * a ContractCallLocal query, and is in the record for a ContractCall or ContractCreateInstance
  * transaction. The ContractCreateInstance transaction record has the results of the call to
