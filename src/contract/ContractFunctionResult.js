/*-
 * ‌
 * Hedera JavaScript SDK
 * ​
 * Copyright (C) 2020 - 2022 Hedera Hashgraph, LLC
 * ​
 * Licensed under the Apache License, Version 2.0 (the "License");
 * you may not use this file except in compliance with the License.
 * You may obtain a copy of the License at
 *
 *      http://www.apache.org/licenses/LICENSE-2.0
 *
 * Unless required by applicable law or agreed to in writing, software
 * distributed under the License is distributed on an "AS IS" BASIS,
 * WITHOUT WARRANTIES OR CONDITIONS OF ANY KIND, either express or implied.
 * See the License for the specific language governing permissions and
 * limitations under the License.
 * ‍
 */

import ContractLogInfo from "./ContractLogInfo.js";
import ContractId from "./ContractId.js";
import AccountId from "../account/AccountId.js";
import BigNumber from "bignumber.js";
import * as hex from "../encoding/hex.js";
import * as utf8 from "../encoding/utf8.js";
import * as util from "../util.js";
import Long from "long";
<<<<<<< HEAD

/**
 * @typedef {import("./ContractStateChange.js").default} ContractStateChange
 */
=======
>>>>>>> fba7bf9e

/**
 * @namespace proto
 * @typedef {import("@hashgraph/proto").proto.IContractFunctionResult} HashgraphProto.proto.IContractFunctionResult
 * @typedef {import("@hashgraph/proto").proto.IContractID} HashgraphProto.proto.IContractID
 */

/**
 * @typedef {import("./ContractStateChange.js").default} ContractStateChange
 */

/**
 * The result returned by a call to a smart contract function. This is part of the response to
 * a ContractCallLocal query, and is in the record for a ContractCall or ContractCreateInstance
 * transaction. The ContractCreateInstance transaction record has the results of the call to
 * the constructor.
 */
export default class ContractFunctionResult {
    /**
     * Constructor isn't part of the stable API
     *
     * @param {object} result
     * @param {boolean} result._createResult
     * @param {?ContractId} result.contractId
     * @param {?string} result.errorMessage
     * @param {Uint8Array} result.bloom
     * @param {Long} result.gasUsed
     * @param {ContractLogInfo[]} result.logs
     * @param {ContractId[]} result.createdContractIds
     * @param {Uint8Array | null} result.evmAddress
     * @param {Uint8Array} result.bytes
     * @param {Long} result.gas
     * @param {Long} result.amount
     * @param {Uint8Array} result.functionParameters
     * @param {?AccountId} result.senderAccountId
     * @param {ContractStateChange[]} result.stateChanges
     */
    constructor(result) {
        /**
         * Determines if this result came from `record.contractCreateResult` if true
         * or `record.contractCallResult` if false
         */
        this._createResult = result._createResult;

        /**
         * The smart contract instance whose function was called.
         */
        this.contractId = result.contractId;

        this.bytes = result.bytes;

        /**
         * Message In case there was an error during smart contract execution.
         */
        this.errorMessage = result.errorMessage;

        /**
         * Bloom filter for record
         */
        this.bloom = result.bloom;

        /**
         * Units of gas used  to execute contract.
         */
        this.gasUsed = result.gasUsed;

        /**
         * The log info for events returned by the function.
         */
        this.logs = result.logs;

        /**
         * @deprecated the list of smart contracts that were created by the function call.
         *
         * The created ids will now _also_ be externalized through internal transaction
         * records, where each record has its alias field populated with the new contract's
         * EVM address. (This is needed for contracts created with CREATE2, since
         * there is no longer a simple relationship between the new contract's 0.0.X id
         * and its Solidity address.)
         */
        // eslint-disable-next-line deprecation/deprecation
        this.createdContractIds = result.createdContractIds;

        this.evmAddress = result.evmAddress;

        /**
         * @deprecated - Use mirror node for contract traceability instead
         */
        // eslint-disable-next-line deprecation/deprecation
        this.stateChanges = result.stateChanges;

        /**
         * The amount of gas available for the call, aka the gasLimit.
         */
        this.gas = result.gas;

        /**
         * Number of tinybars sent (the function must be payable if this is nonzero).
         */
        this.amount = result.amount;

        /**
         * The parameters passed into the contract call.
         */
        this.functionParameters = result.functionParameters;

        /**
         * The account that is the "sender." If not present it is the accountId from the transactionId.
         *
         * This field should only be populated when the paired TransactionBody in the record stream is not a
         * ContractCreateTransactionBody or a ContractCallTransactionBody.
         */
        this.senderAccountId = result.senderAccountId;
    }

    /**
     * @param {HashgraphProto.proto.IContractFunctionResult} result
     * @param {boolean} _createResult
     * @returns {ContractFunctionResult}
     */
    static _fromProtobuf(result, _createResult) {
        const contractId =
            /** @type {HashgraphProto.proto.IContractID | null} */ (
                result.contractID
            );
        const gasUsed = /** @type {Long} */ (result.gasUsed);
        const gas = /** @type {Long} */ (result.gas);
        const amount = /** @type {Long} */ (result.amount);

        return new ContractFunctionResult({
            _createResult,
            bytes: /** @type {Uint8Array} */ (result.contractCallResult),
            contractId:
                contractId != null
                    ? ContractId._fromProtobuf(contractId)
                    : null,
            errorMessage:
                result.errorMessage != null ? result.errorMessage : null,
            bloom: /** @type {Uint8Array} */ (result.bloom),
            gasUsed:
                gasUsed instanceof Long ? gasUsed : Long.fromValue(gasUsed),
            logs: (result.logInfo != null ? result.logInfo : []).map((info) =>
                ContractLogInfo._fromProtobuf(info)
            ),
            createdContractIds: (result.createdContractIDs != null
                ? result.createdContractIDs
                : []
            ).map((contractId) => ContractId._fromProtobuf(contractId)),
            evmAddress:
                result.evmAddress != null && result.evmAddress.value != null
                    ? result.evmAddress.value
                    : null,
            stateChanges: [],
            gas: gas instanceof Long ? gas : Long.fromValue(gas),
            amount: amount instanceof Long ? amount : Long.fromValue(amount),
            functionParameters: /** @type {Uint8Array} */ (
                result.functionParameters
            ),
            senderAccountId:
                result.senderId != null
                    ? AccountId._fromProtobuf(result.senderId)
                    : null,
        });
    }

    /**
     * @returns {Uint8Array}
     */
    asBytes() {
        return this.bytes;
    }

    /**
     * @param {number} [index]
     * @returns {string}
     */
    getString(index) {
        return utf8.decode(this.getBytes(index));
    }

    /**
     * @private
     * @param {number} [index]
     * @returns {Uint8Array}
     */
    getBytes(index) {
        // Len should never be larger than Number.MAX
        // index * 32 is the position of the lenth
        // (index + 1) * 32 onward to (index + 1) * 32 + len will be the elements of the array
        // Arrays in solidity cannot be longer than 1024:
        // https://solidity.readthedocs.io/en/v0.4.21/introduction-to-smart-contracts.html
        const offset = this.getInt32(index);
        const len = util.safeView(this.bytes).getInt32(offset + 28);

        return this.bytes.subarray(offset + 32, offset + 32 + len);
    }

    /**
     * @param {number} [index]
     * @returns {Uint8Array}
     */
    getBytes32(index) {
        return this.bytes.subarray(
            (index != null ? index : 0) * 32,
            (index != null ? index : 0) * 32 + 32
        );
    }

    /**
     * @param {number} [index]
     * @returns {boolean}
     */
    getBool(index) {
        return this.bytes[(index != null ? index : 0) * 32 + 31] !== 0;
    }

    /**
     * @param {number} [index]
     * @returns {number}
     */
    getInt8(index) {
        return this.bytes[(index != null ? index : 0) * 32 + 31];
    }

    /**
     * @param {number} [index]
     * @returns {number}
     */
    getUint8(index) {
        return this.bytes[(index != null ? index : 0) * 32 + 31];
    }

    /**
     * @param {number} [index]
     * @returns {number}
     */
    getInt32(index) {
        // .getInt32() interprets as big-endian
        // Using DataView instead of Uint32Array because the latter interprets
        // using platform endianness which is little-endian on x86
        const position = (index != null ? index : 0) * 32 + 28;
        return util.safeView(this.bytes).getInt32(position);
    }

    /**
     * @param {number} [index]
     * @returns {number}
     */
    getUint32(index) {
        // .getUint32() interprets as big-endian
        // Using DataView instead of Uint32Array because the latter interprets
        // using platform endianness which is little-endian on x86
        const position = (index != null ? index : 0) * 32 + 28;
        return util.safeView(this.bytes).getUint32(position);
    }

    /**
     * @param {number} [index]
     * @returns {BigNumber}
     */
    getInt40(index) {
        return new BigNumber(
            hex.encode(
                this._getBytes32(index != null ? index : 0).subarray(27, 32)
            ),
            16
        );
    }

    /**
     * @param {number} [index]
     * @returns {BigNumber}
     */
    getUint40(index) {
        return new BigNumber(
            hex.encode(this._getBytes32(index).subarray(27, 32)),
            16
        );
    }

    /**
     * @param {number} [index]
     * @returns {BigNumber}
     */
    getInt48(index) {
        return new BigNumber(
            hex.encode(
                this._getBytes32(index != null ? index : 0).subarray(26, 32)
            ),
            16
        );
    }

    /**
     * @param {number} [index]
     * @returns {BigNumber}
     */
    getUint48(index) {
        return new BigNumber(
            hex.encode(this._getBytes32(index).subarray(26, 32)),
            16
        );
    }

    /**
     * @param {number} [index]
     * @returns {BigNumber}
     */
    getInt56(index) {
        return new BigNumber(
            hex.encode(
                this._getBytes32(index != null ? index : 0).subarray(25, 32)
            ),
            16
        );
    }

    /**
     * @param {number} [index]
     * @returns {BigNumber}
     */
    getUint56(index) {
        return new BigNumber(
            hex.encode(this._getBytes32(index).subarray(25, 32)),
            16
        );
    }

    /**
     * @param {number} [index]
     * @returns {BigNumber}
     */
    getInt64(index) {
        return new BigNumber(
            hex.encode(
                this._getBytes32(index != null ? index : 0).subarray(24, 32)
            ),
            16
        );
    }

    /**
     * @param {number} [index]
     * @returns {BigNumber}
     */
    getUint64(index) {
        return new BigNumber(
            hex.encode(this._getBytes32(index).subarray(24, 32)),
            16
        );
    }

    /**
     * @param {number} [index]
     * @returns {BigNumber}
     */
    getInt72(index) {
        return new BigNumber(
            hex.encode(
                this._getBytes32(index != null ? index : 0).subarray(23, 32)
            ),
            16
        );
    }

    /**
     * @param {number} [index]
     * @returns {BigNumber}
     */
    getUint72(index) {
        return new BigNumber(
            hex.encode(this._getBytes32(index).subarray(23, 32)),
            16
        );
    }

    /**
     * @param {number} [index]
     * @returns {BigNumber}
     */
    getInt80(index) {
        return new BigNumber(
            hex.encode(
                this._getBytes32(index != null ? index : 0).subarray(22, 32)
            ),
            16
        );
    }

    /**
     * @param {number} [index]
     * @returns {BigNumber}
     */
    getUint80(index) {
        return new BigNumber(
            hex.encode(this._getBytes32(index).subarray(22, 32)),
            16
        );
    }

    /**
     * @param {number} [index]
     * @returns {BigNumber}
     */
    getInt88(index) {
        return new BigNumber(
            hex.encode(
                this._getBytes32(index != null ? index : 0).subarray(21, 32)
            ),
            16
        );
    }

    /**
     * @param {number} [index]
     * @returns {BigNumber}
     */
    getUint88(index) {
        return new BigNumber(
            hex.encode(this._getBytes32(index).subarray(21, 32)),
            16
        );
    }

    /**
     * @param {number} [index]
     * @returns {BigNumber}
     */
    getInt96(index) {
        return new BigNumber(
            hex.encode(
                this._getBytes32(index != null ? index : 0).subarray(20, 32)
            ),
            16
        );
    }

    /**
     * @param {number} [index]
     * @returns {BigNumber}
     */
    getUint96(index) {
        return new BigNumber(
            hex.encode(this._getBytes32(index).subarray(20, 32)),
            16
        );
    }

    /**
     * @param {number} [index]
     * @returns {BigNumber}
     */
    getInt104(index) {
        return new BigNumber(
            hex.encode(
                this._getBytes32(index != null ? index : 0).subarray(19, 32)
            ),
            16
        );
    }

    /**
     * @param {number} [index]
     * @returns {BigNumber}
     */
    getUint104(index) {
        return new BigNumber(
            hex.encode(this._getBytes32(index).subarray(19, 32)),
            16
        );
    }

    /**
     * @param {number} [index]
     * @returns {BigNumber}
     */
    getInt112(index) {
        return new BigNumber(
            hex.encode(
                this._getBytes32(index != null ? index : 0).subarray(18, 32)
            ),
            16
        );
    }

    /**
     * @param {number} [index]
     * @returns {BigNumber}
     */
    getUint112(index) {
        return new BigNumber(
            hex.encode(this._getBytes32(index).subarray(18, 32)),
            16
        );
    }

    /**
     * @param {number} [index]
     * @returns {BigNumber}
     */
    getInt120(index) {
        return new BigNumber(
            hex.encode(
                this._getBytes32(index != null ? index : 0).subarray(17, 32)
            ),
            16
        );
    }

    /**
     * @param {number} [index]
     * @returns {BigNumber}
     */
    getUint120(index) {
        return new BigNumber(
            hex.encode(this._getBytes32(index).subarray(17, 32)),
            16
        );
    }

    /**
     * @param {number} [index]
     * @returns {BigNumber}
     */
    getInt128(index) {
        return new BigNumber(
            hex.encode(
                this._getBytes32(index != null ? index : 0).subarray(16, 32)
            ),
            16
        );
    }

    /**
     * @param {number} [index]
     * @returns {BigNumber}
     */
    getUint128(index) {
        return new BigNumber(
            hex.encode(this._getBytes32(index).subarray(16, 32)),
            16
        );
    }

    /**
     * @param {number} [index]
     * @returns {BigNumber}
     */
    getInt136(index) {
        return new BigNumber(
            hex.encode(
                this._getBytes32(index != null ? index : 0).subarray(15, 32)
            ),
            16
        );
    }

    /**
     * @param {number} [index]
     * @returns {BigNumber}
     */
    getUint136(index) {
        return new BigNumber(
            hex.encode(this._getBytes32(index).subarray(15, 32)),
            16
        );
    }

    /**
     * @param {number} [index]
     * @returns {BigNumber}
     */
    getInt144(index) {
        return new BigNumber(
            hex.encode(
                this._getBytes32(index != null ? index : 0).subarray(14, 32)
            ),
            16
        );
    }

    /**
     * @param {number} [index]
     * @returns {BigNumber}
     */
    getUint144(index) {
        return new BigNumber(
            hex.encode(this._getBytes32(index).subarray(14, 32)),
            16
        );
    }

    /**
     * @param {number} [index]
     * @returns {BigNumber}
     */
    getInt152(index) {
        return new BigNumber(
            hex.encode(
                this._getBytes32(index != null ? index : 0).subarray(13, 32)
            ),
            16
        );
    }

    /**
     * @param {number} [index]
     * @returns {BigNumber}
     */
    getUint152(index) {
        return new BigNumber(
            hex.encode(this._getBytes32(index).subarray(13, 32)),
            16
        );
    }

    /**
     * @param {number} [index]
     * @returns {BigNumber}
     */
    getInt160(index) {
        return new BigNumber(
            hex.encode(
                this._getBytes32(index != null ? index : 0).subarray(12, 32)
            ),
            16
        );
    }

    /**
     * @param {number} [index]
     * @returns {BigNumber}
     */
    getUint160(index) {
        return new BigNumber(
            hex.encode(this._getBytes32(index).subarray(12, 32)),
            16
        );
    }

    /**
     * @param {number} [index]
     * @returns {BigNumber}
     */
    getInt168(index) {
        return new BigNumber(
            hex.encode(
                this._getBytes32(index != null ? index : 0).subarray(11, 32)
            ),
            16
        );
    }

    /**
     * @param {number} [index]
     * @returns {BigNumber}
     */
    getUint168(index) {
        return new BigNumber(
            hex.encode(this._getBytes32(index).subarray(11, 32)),
            16
        );
    }

    /**
     * @param {number} [index]
     * @returns {BigNumber}
     */
    getInt176(index) {
        return new BigNumber(
            hex.encode(
                this._getBytes32(index != null ? index : 0).subarray(10, 32)
            ),
            16
        );
    }

    /**
     * @param {number} [index]
     * @returns {BigNumber}
     */
    getUint176(index) {
        return new BigNumber(
            hex.encode(this._getBytes32(index).subarray(10, 32)),
            16
        );
    }

    /**
     * @param {number} [index]
     * @returns {BigNumber}
     */
    getInt184(index) {
        return new BigNumber(
            hex.encode(
                this._getBytes32(index != null ? index : 0).subarray(9, 32)
            ),
            16
        );
    }

    /**
     * @param {number} [index]
     * @returns {BigNumber}
     */
    getUint184(index) {
        return new BigNumber(
            hex.encode(this._getBytes32(index).subarray(9, 32)),
            16
        );
    }

    /**
     * @param {number} [index]
     * @returns {BigNumber}
     */
    getInt192(index) {
        return new BigNumber(
            hex.encode(
                this._getBytes32(index != null ? index : 0).subarray(8, 32)
            ),
            16
        );
    }

    /**
     * @param {number} [index]
     * @returns {BigNumber}
     */
    getUint192(index) {
        return new BigNumber(
            hex.encode(this._getBytes32(index).subarray(8, 32)),
            16
        );
    }

    /**
     * @param {number} [index]
     * @returns {BigNumber}
     */
    getInt200(index) {
        return new BigNumber(
            hex.encode(
                this._getBytes32(index != null ? index : 0).subarray(7, 32)
            ),
            16
        );
    }

    /**
     * @param {number} [index]
     * @returns {BigNumber}
     */
    getUint200(index) {
        return new BigNumber(
            hex.encode(this._getBytes32(index).subarray(7, 32)),
            16
        );
    }

    /**
     * @param {number} [index]
     * @returns {BigNumber}
     */
    getInt208(index) {
        return new BigNumber(
            hex.encode(
                this._getBytes32(index != null ? index : 0).subarray(6, 32)
            ),
            16
        );
    }

    /**
     * @param {number} [index]
     * @returns {BigNumber}
     */
    getUint208(index) {
        return new BigNumber(
            hex.encode(this._getBytes32(index).subarray(6, 32)),
            16
        );
    }

    /**
     * @param {number} [index]
     * @returns {BigNumber}
     */
    getInt216(index) {
        return new BigNumber(
            hex.encode(
                this._getBytes32(index != null ? index : 0).subarray(5, 32)
            ),
            16
        );
    }

    /**
     * @param {number} [index]
     * @returns {BigNumber}
     */
    getUint216(index) {
        return new BigNumber(
            hex.encode(this._getBytes32(index).subarray(5, 32)),
            16
        );
    }

    /**
     * @param {number} [index]
     * @returns {BigNumber}
     */
    getInt224(index) {
        return new BigNumber(
            hex.encode(
                this._getBytes32(index != null ? index : 0).subarray(4, 32)
            ),
            16
        );
    }

    /**
     * @param {number} [index]
     * @returns {BigNumber}
     */
    getUint224(index) {
        return new BigNumber(
            hex.encode(this._getBytes32(index).subarray(4, 32)),
            16
        );
    }

    /**
     * @param {number} [index]
     * @returns {BigNumber}
     */
    getInt232(index) {
        return new BigNumber(
            hex.encode(
                this._getBytes32(index != null ? index : 0).subarray(3, 32)
            ),
            16
        );
    }

    /**
     * @param {number} [index]
     * @returns {BigNumber}
     */
    getUint232(index) {
        return new BigNumber(
            hex.encode(this._getBytes32(index).subarray(3, 32)),
            16
        );
    }

    /**
     * @param {number} [index]
     * @returns {BigNumber}
     */
    getInt240(index) {
        return new BigNumber(
            hex.encode(
                this._getBytes32(index != null ? index : 0).subarray(2, 32)
            ),
            16
        );
    }

    /**
     * @param {number} [index]
     * @returns {BigNumber}
     */
    getUint240(index) {
        return new BigNumber(
            hex.encode(this._getBytes32(index).subarray(2, 32)),
            16
        );
    }

    /**
     * @param {number} [index]
     * @returns {BigNumber}
     */
    getInt248(index) {
        return new BigNumber(
            hex.encode(
                this._getBytes32(index != null ? index : 0).subarray(1, 32)
            ),
            16
        );
    }

    /**
     * @param {number} [index]
     * @returns {BigNumber}
     */
    getUint248(index) {
        return new BigNumber(
            hex.encode(this._getBytes32(index).subarray(1, 32)),
            16
        );
    }

    /**
     * @param {number} [index]
     * @returns {BigNumber}
     */
    getInt256(index) {
        return new BigNumber(
            hex.encode(this._getBytes32(index != null ? index : 0)),
            16
        );
    }

    /**
     * @param {number} [index]
     * @returns {BigNumber}
     */
    getUint256(index) {
        return new BigNumber(hex.encode(this._getBytes32(index)), 16);
    }

    /**
     * @param {number} [index]
     * @returns {string}
     */
    getAddress(index) {
        return hex.encode(
            this.bytes.subarray(
                (index != null ? index : 0) * 32 + 12,
                (index != null ? index : 0) * 32 + 32
            )
        );
    }

    /**
     * @param {number} [index]
     * @returns {Uint8Array}
     */
    _getBytes32(index) {
        return this.bytes.subarray(
            (index != null ? index : 0) * 32,
            (index != null ? index : 0) * 32 + 32
        );
    }

    /**
     * @returns {HashgraphProto.proto.IContractFunctionResult}
     */
    _toProtobuf() {
        return {
            contractID:
                this.contractId != null ? this.contractId._toProtobuf() : null,
            contractCallResult: this.bytes,
            errorMessage: this.errorMessage,
            bloom: this.bloom,
            gasUsed: this.gasUsed,
            logInfo: this.logs.map((log) => log._toProtobuf()),
            // eslint-disable-next-line deprecation/deprecation
            createdContractIDs: this.createdContractIds.map((id) =>
                id._toProtobuf()
            ),
<<<<<<< HEAD
=======
            //stateChanges: this.stateChanges.map((change) =>
            //    change._toProtobuf()
            //),
>>>>>>> fba7bf9e
            evmAddress:
                this.evmAddress != null
                    ? {
                          value: this.evmAddress,
                      }
                    : null,
            gas: this.gas,
            amount: this.amount,
            functionParameters: this.functionParameters,
            senderId:
                this.senderAccountId != null
                    ? this.senderAccountId._toProtobuf()
                    : null,
        };
    }
}<|MERGE_RESOLUTION|>--- conflicted
+++ resolved
@@ -26,22 +26,15 @@
 import * as utf8 from "../encoding/utf8.js";
 import * as util from "../util.js";
 import Long from "long";
-<<<<<<< HEAD
 
 /**
  * @typedef {import("./ContractStateChange.js").default} ContractStateChange
  */
-=======
->>>>>>> fba7bf9e
 
 /**
  * @namespace proto
  * @typedef {import("@hashgraph/proto").proto.IContractFunctionResult} HashgraphProto.proto.IContractFunctionResult
  * @typedef {import("@hashgraph/proto").proto.IContractID} HashgraphProto.proto.IContractID
- */
-
-/**
- * @typedef {import("./ContractStateChange.js").default} ContractStateChange
  */
 
 /**
@@ -996,12 +989,6 @@
             createdContractIDs: this.createdContractIds.map((id) =>
                 id._toProtobuf()
             ),
-<<<<<<< HEAD
-=======
-            //stateChanges: this.stateChanges.map((change) =>
-            //    change._toProtobuf()
-            //),
->>>>>>> fba7bf9e
             evmAddress:
                 this.evmAddress != null
                     ? {
