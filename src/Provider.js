/*-
 * ‌
 * Hedera JavaScript SDK
 * ​
 * Copyright (C) 2020 - 2022 Hedera Hashgraph, LLC
 * ​
 * Licensed under the Apache License, Version 2.0 (the "License");
 * you may not use this file except in compliance with the License.
 * You may obtain a copy of the License at
 *
 *      http://www.apache.org/licenses/LICENSE-2.0
 *
 * Unless required by applicable law or agreed to in writing, software
 * distributed under the License is distributed on an "AS IS" BASIS,
 * WITHOUT WARRANTIES OR CONDITIONS OF ANY KIND, either express or implied.
 * See the License for the specific language governing permissions and
 * limitations under the License.
 * ‍
 */

/**
 * @typedef {import("./LedgerId.js").default} LedgerId
 * @typedef {import("./transaction/TransactionId.js").default} TransactionId
 * @typedef {import("./transaction/Transaction.js").default} Transaction
 * @typedef {import("./transaction/TransactionResponse.js").default} TransactionResponse
 * @typedef {import("./transaction/TransactionReceipt.js").default} TransactionReceipt
 * @typedef {import("./transaction/TransactionRecord.js").default} TransactionRecord
 * @typedef {import("./account/AccountId.js").default} AccountId
 * @typedef {import("./account/AccountBalance.js").default} AccountBalance
 * @typedef {import("./account/AccountInfo.js").default} AccountInfo
 */

/**
 * @template O
 * @typedef {import("./query/Query.js").default<O>} Query<O>
 */

/**
 * @template RequestT
 * @template ResponseT
 * @template OutputT
 * @typedef {import("./Executable.js").default<RequestT, ResponseT, OutputT>} Executable<RequestT, ResponseT, OutputT>
 */

/**
 * @typedef {object} Provider
 * @property {() => LedgerId?} getLedgerId
 * @property {() => {[key: string]: (string | AccountId)}} getNetwork
 * @property {() => string[]} getMirrorNetwork
 * @property {(accountId: AccountId | string) => Promise<AccountBalance>} getAccountBalance
 * @property {(accountId: AccountId | string) => Promise<AccountInfo>} getAccountInfo
 * @property {(accountId: AccountId | string) => Promise<TransactionRecord[]>} getAccountRecords
 * @property {(transactionId: TransactionId | string) => Promise<TransactionReceipt>} getTransactionReceipt
 * @property {(response: TransactionResponse) => Promise<TransactionReceipt>} waitForReceipt
 * @property {<RequestT, ResponseT, OutputT>(request: Executable<RequestT, ResponseT, OutputT>) => Promise<OutputT>} sendRequest
 */
<<<<<<< HEAD
=======
export default class Provider {
    /**
     * @protected
     */
    constructor() {
        // this is intentional
    }
>>>>>>> 6266db20

export default {};<|MERGE_RESOLUTION|>--- conflicted
+++ resolved
@@ -54,15 +54,5 @@
  * @property {(response: TransactionResponse) => Promise<TransactionReceipt>} waitForReceipt
  * @property {<RequestT, ResponseT, OutputT>(request: Executable<RequestT, ResponseT, OutputT>) => Promise<OutputT>} sendRequest
  */
-<<<<<<< HEAD
-=======
-export default class Provider {
-    /**
-     * @protected
-     */
-    constructor() {
-        // this is intentional
-    }
->>>>>>> 6266db20
 
 export default {};