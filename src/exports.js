--- conflicted
+++ resolved
@@ -45,12 +45,9 @@
 export { default as CustomRoyaltyFee } from "./token/CustomRoyaltyFee.js";
 export { default as DelegateContractId } from "./contract/DelegateContractId.js";
 export { default as ExchangeRate } from "./ExchangeRate.js";
-<<<<<<< HEAD
 export { default as EthTxInfo } from "./contract/EthTxInfo.js";
-=======
 export { default as Executable } from "./Executable.js";
 export { default as ExchangeRates } from "./ExchangeRates.js";
->>>>>>> 84a9d6de
 export { default as FileAppendTransaction } from "./file/FileAppendTransaction.js";
 export { default as FileContentsQuery } from "./file/FileContentsQuery.js";
 export { default as FileCreateTransaction } from "./file/FileCreateTransaction.js";
