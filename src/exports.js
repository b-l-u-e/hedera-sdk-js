--- conflicted
+++ resolved
@@ -43,11 +43,8 @@
 export { default as CustomRoyaltyFee } from "./token/CustomRoyaltyFee.js";
 export { default as DelegateContractId } from "./contract/DelegateContractId.js";
 export { default as ExchangeRate } from "./ExchangeRate.js";
-<<<<<<< HEAD
 export { default as Executable } from "./Executable.js";
-=======
 export { default as ExchangeRates } from "./ExchangeRates.js";
->>>>>>> 48930fee
 export { default as FileAppendTransaction } from "./file/FileAppendTransaction.js";
 export { default as FileContentsQuery } from "./file/FileContentsQuery.js";
 export { default as FileCreateTransaction } from "./file/FileCreateTransaction.js";
