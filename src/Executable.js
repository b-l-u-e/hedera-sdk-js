/*-
 * ‌
 * Hedera JavaScript SDK
 * ​
 * Copyright (C) 2020 - 2022 Hedera Hashgraph, LLC
 * ​
 * Licensed under the Apache License, Version 2.0 (the "License");
 * you may not use this file except in compliance with the License.
 * You may obtain a copy of the License at
 *
 *      http://www.apache.org/licenses/LICENSE-2.0
 *
 * Unless required by applicable law or agreed to in writing, software
 * distributed under the License is distributed on an "AS IS" BASIS,
 * WITHOUT WARRANTIES OR CONDITIONS OF ANY KIND, either express or implied.
 * See the License for the specific language governing permissions and
 * limitations under the License.
 * ‍
 */

import GrpcServiceError from "./grpc/GrpcServiceError.js";
import GrpcStatus from "./grpc/GrpcStatus.js";
import List from "./transaction/List.js";
import * as hex from "./encoding/hex.js";
import HttpError from "./http/HttpError.js";

/**
 * @typedef {import("./account/AccountId.js").default} AccountId
 * @typedef {import("./Status.js").default} Status
 * @typedef {import("./channel/Channel.js").default} Channel
 * @typedef {import("./channel/MirrorChannel.js").default} MirrorChannel
 * @typedef {import("./transaction/TransactionId.js").default} TransactionId
 * @typedef {import("./client/Client.js").ClientOperator} ClientOperator
 * @typedef {import("./Signer.js").Signer} Signer
 * @typedef {import("./PublicKey.js").default} PublicKey
 * @typedef {import("./logger/Logger.js").default} Logger
 */

/**
 * @enum {string}
 */
export const ExecutionState = {
    Finished: "Finished",
    Retry: "Retry",
    Error: "Error",
};

export const RST_STREAM = /\brst[^0-9a-zA-Z]stream\b/i;

/**
 * @abstract
 * @internal
 * @template RequestT
 * @template ResponseT
 * @template OutputT
 */
export default class Executable {
    constructor() {
        /**
         * The number of times we can retry the grpc call
         *
         * @internal
         * @type {number}
         */
        this._maxAttempts = 10;

        /**
         * List of node account IDs for each transaction that has been
         * built.
         *
         * @internal
         * @type {List<AccountId>}
         */
        this._nodeAccountIds = new List();

        /**
         * @internal
         */
        this._signOnDemand = false;

        /**
         * This is the request's min backoff
         *
         * @internal
         * @type {number | null}
         */
        this._minBackoff = null;

        /**
         * This is the request's max backoff
         *
         * @internal
         * @type {number}
         */
        this._maxBackoff = 8000;

        /**
         * The operator that was used to execute this request.
         * The reason we save the operator in the request is because of the signing on
         * demand feature. This feature requires us to sign new request on each attempt
         * meaning if a client with an operator was used we'd need to sign with the operator
         * on each attempt.
         *
         * @internal
         * @type {ClientOperator | null}
         */
        this._operator = null;

        /**
         * The complete timeout for running the `execute()` method
         *
         * @internal
         * @type {number | null}
         */
        this._requestTimeout = null;

        /**
         * The grpc request timeout aka deadline.
         *
         * The reason we have this is because there were times that consensus nodes held the grpc
         * connection, but didn't return anything; not error nor regular response. This resulted
         * in some weird behavior in the SDKs. To fix this we've added a grpc deadline to prevent
         * nodes from stalling the executing of a request.
         *
         * @internal
         * @type {number | null}
         */
        this._grpcDeadline = null;

        /**
         * Logger
         *
         * @protected
         * @type {Logger | null}
         */
        this._logger = null;
    }

    /**
     * Get the list of node account IDs on the request. If no nodes are set, then null is returned.
     * The reasoning for this is simply "legacy behavior".
     *
     * @returns {?AccountId[]}
     */
    get nodeAccountIds() {
        if (this._nodeAccountIds.isEmpty) {
            return null;
        } else {
            this._nodeAccountIds; //.setLocked();
            return this._nodeAccountIds.list;
        }
    }

    /**
     * Set the node account IDs on the request
     *
     * @param {AccountId[]} nodeIds
     * @returns {this}
     */
    setNodeAccountIds(nodeIds) {
        // Set the node account IDs, and lock the list. This will require `execute`
        // to use these nodes instead of random nodes from the network.
        this._nodeAccountIds.setList(nodeIds).setLocked();
        return this;
    }

    /**
     * @deprecated
     * @returns {number}
     */
    get maxRetries() {
        console.warn("Deprecated: use maxAttempts instead");
        return this.maxAttempts;
    }

    /**
     * @param {number} maxRetries
     * @returns {this}
     */
    setMaxRetries(maxRetries) {
        console.warn("Deprecated: use setMaxAttempts() instead");
        return this.setMaxAttempts(maxRetries);
    }

    /**
     * Get the max attempts on the request
     *
     * @returns {number}
     */
    get maxAttempts() {
        return this._maxAttempts;
    }

    /**
     * Set the max attempts on the request
     *
     * @param {number} maxAttempts
     * @returns {this}
     */
    setMaxAttempts(maxAttempts) {
        this._maxAttempts = maxAttempts;

        return this;
    }

    /**
     * Get the grpc deadline
     *
     * @returns {?number}
     */
    get grpcDeadline() {
        return this._grpcDeadline;
    }

    /**
     * Set the grpc deadline
     *
     * @param {number} grpcDeadline
     * @returns {this}
     */
    setGrpcDeadline(grpcDeadline) {
        this._grpcDeadline = grpcDeadline;

        return this;
    }

    /**
     * Set the min backoff for the request
     *
     * @param {number} minBackoff
     * @returns {this}
     */
    setMinBackoff(minBackoff) {
        // Honestly we shouldn't be checking for null since that should be TypeScript's job.
        // Also verify that min backoff is not greater than max backoff.
        if (minBackoff == null) {
            throw new Error("minBackoff cannot be null.");
        } else if (this._maxBackoff != null && minBackoff > this._maxBackoff) {
            throw new Error("minBackoff cannot be larger than maxBackoff.");
        }
        this._minBackoff = minBackoff;
        return this;
    }

    /**
     * Get the min backoff
     *
     * @returns {number | null}
     */
    get minBackoff() {
        return this._minBackoff;
    }

    /**
     * Set the max backoff for the request
     *
     * @param {?number} maxBackoff
     * @returns {this}
     */
    setMaxBackoff(maxBackoff) {
        // Honestly we shouldn't be checking for null since that should be TypeScript's job.
        // Also verify that max backoff is not less than min backoff.
        if (maxBackoff == null) {
            throw new Error("maxBackoff cannot be null.");
        } else if (this._minBackoff != null && maxBackoff < this._minBackoff) {
            throw new Error("maxBackoff cannot be smaller than minBackoff.");
        }
        this._maxBackoff = maxBackoff;
        return this;
    }

    /**
     * Get the max backoff
     *
     * @returns {number}
     */
    get maxBackoff() {
        return this._maxBackoff;
    }

    /**
     * This method is responsible for doing any work before the executing process begins.
     * For paid queries this will result in executing a cost query, for transactions this
     * will make sure we save the operator and sign any requests that need to be signed
     * in case signing on demand is disabled.
     *
     * @abstract
     * @protected
     * @param {import("./client/Client.js").default<Channel, *>} client
     * @returns {Promise<void>}
     */
    // eslint-disable-next-line @typescript-eslint/no-unused-vars
    _beforeExecute(client) {
        throw new Error("not implemented");
    }

    /**
     * Create a protobuf request which will be passed into the `_execute()` method
     *
     * @abstract
     * @protected
     * @returns {Promise<RequestT>}
     */
    _makeRequestAsync() {
        throw new Error("not implemented");
    }

    /**
     * This name is a bit wrong now, but the purpose of this method is to map the
     * request and response into an error. This method will only be called when
     * `_shouldRetry` returned `ExecutionState.Error`
     *
     * @abstract
     * @internal
     * @param {RequestT} request
     * @param {ResponseT} response
     * @returns {Error}
     */
    // eslint-disable-next-line @typescript-eslint/no-unused-vars
    _mapStatusError(request, response) {
        throw new Error("not implemented");
    }

    /**
     * Map the request, response, and the node account ID used for this attempt into a response.
     * This method will only be called when `_shouldRetry` returned `ExecutionState.Finished`
     *
     * @abstract
     * @protected
     * @param {ResponseT} response
     * @param {AccountId} nodeAccountId
     * @param {RequestT} request
     * @returns {Promise<OutputT>}
     */
    // eslint-disable-next-line @typescript-eslint/no-unused-vars
    _mapResponse(response, nodeAccountId, request) {
        throw new Error("not implemented");
    }

    /**
     * Perform a single grpc call with the given request. Each request has it's own
     * required service so we just pass in channel, and it'$ the request's responsiblity
     * to use the right service and call the right grpc method.
     *
     * @abstract
     * @internal
     * @param {Channel} channel
     * @param {RequestT} request
     * @returns {Promise<ResponseT>}
     */
    // eslint-disable-next-line @typescript-eslint/no-unused-vars
    _execute(channel, request) {
        throw new Error("not implemented");
    }

    /**
     * Return the current transaction ID for the request. All requests which are
     * use the same transaction ID for each node, but the catch is that `Transaction`
     * implicitly supports chunked transactions. Meaning there could be multiple
     * transaction IDs stored in the request, and a different transaction ID will be used
     * on subsequent calls to `execute()`
     *
     * FIXME: This method can most likely be removed, although some further inspection
     * is required.
     *
     * @abstract
     * @protected
     * @returns {TransactionId}
     */
    _getTransactionId() {
        throw new Error("not implemented");
    }

    /**
     * Return the log ID for this particular request
     *
     * Log IDs are simply a string constructed to make it easy to track each request's
     * execution even when mulitple requests are executing in parallel. Typically, this
     * method returns the format of `[<request type>.<timestamp of the transaction ID>]`
     *
     * Maybe we should deduplicate this using ${this.consturtor.name}
     *
     * @abstract
     * @internal
     * @returns {string}
     */
    _getLogId() {
        throw new Error("not implemented");
    }

    /**
     * Serialize the request into bytes
     *
     * @abstract
     * @param {RequestT} request
     * @returns {Uint8Array}
     */
    // eslint-disable-next-line @typescript-eslint/no-unused-vars
    _requestToBytes(request) {
        throw new Error("not implemented");
    }

    /**
     * Serialize the response into bytes
     *
     * @abstract
     * @param {ResponseT} response
     * @returns {Uint8Array}
     */
    // eslint-disable-next-line @typescript-eslint/no-unused-vars
    _responseToBytes(response) {
        throw new Error("not implemented");
    }

    /**
     * Advance the request to the next node
     *
     * FIXME: This method used to perform different code depending on if we're
     * executing a query or transaction, but that is no longer the case
     * and hence could be removed.
     *
     * @protected
     * @returns {void}
     */
    _advanceRequest() {
        this._nodeAccountIds.advance();
    }

    /**
     * Determine if we should continue the execution process, error, or finish.
     *
     * FIXME: This method should really be called something else. Initially it returned
     * a boolean so `shouldRetry` made sense, but now it returns an enum, so the name
     * no longer makes sense.
     *
     * @abstract
     * @protected
     * @param {RequestT} request
     * @param {ResponseT} response
     * @returns {[Status, ExecutionState]}
     */
    // eslint-disable-next-line @typescript-eslint/no-unused-vars
    _shouldRetry(request, response) {
        throw new Error("not implemented");
    }

    /**
     * Determine if we should error based on the gRPC status
     *
     * Unlike `shouldRetry` this method does in fact still return a boolean
     *
     * @protected
     * @param {Error} error
     * @returns {boolean}
     */
    _shouldRetryExceptionally(error) {
        if (error instanceof GrpcServiceError) {
            return (
                error.status._code === GrpcStatus.Timeout._code ||
                error.status._code === GrpcStatus.Unavailable._code ||
                error.status._code === GrpcStatus.ResourceExhausted._code ||
                (error.status._code === GrpcStatus.Internal._code &&
                    RST_STREAM.test(error.message))
            );
        } else {
            // if we get to the 'else' statement, the 'error' is instanceof 'HttpError'
            // and in this case, we have to retry always
            return true;
        }
    }

    /**
     * A helper method for setting the operator on the request
     *
     * @internal
     * @param {AccountId} accountId
     * @param {PublicKey} publicKey
     * @param {(message: Uint8Array) => Promise<Uint8Array>} transactionSigner
     * @returns {this}
     */
    _setOperatorWith(accountId, publicKey, transactionSigner) {
        this._operator = {
            transactionSigner,
            accountId,
            publicKey,
        };
        return this;
    }

    /**
     * Execute this request using the signer
     *
     * This method is part of the signature providers feature
     * https://hips.hedera.com/hip/hip-338
     *
     * @param {Signer} signer
     * @returns {Promise<OutputT>}
     */
    async executeWithSigner(signer) {
        return signer.call(this);
    }

    /**
     * Execute the request using a client and an optional request timeout
     *
     * @template {Channel} ChannelT
     * @template {MirrorChannel} MirrorChannelT
     * @param {import("./client/Client.js").default<ChannelT, MirrorChannelT>} client
     * @param {number=} requestTimeout
     * @returns {Promise<OutputT>}
     */
    async execute(client, requestTimeout) {
<<<<<<< HEAD
        console.log(
            `\n---------------------------------------------- in execute\n`
        );
=======
        // If the logger on the request is not set, use the logger in client
        // (if set, otherwise do not use logger)
        this._logger =
            this._logger == null
                ? client._logger != null
                    ? client._logger
                    : null
                : this._logger;
>>>>>>> 366fed5d

        // If the request timeout is set on the request we'll prioritize that instead
        // of the parameter provided, and if the parameter isn't provided we'll
        // use the default request timeout on client
        if (this._requestTimeout == null) {
            this._requestTimeout =
                requestTimeout != null ? requestTimeout : client.requestTimeout;
        }
        // Some request need to perform additional requests before the executing
        // such as paid queries need to fetch the cost of the query before
        // finally executing the actual query.
        await this._beforeExecute(client);

        // If the max backoff on the request is not set, use the default value in client
        if (this._maxBackoff == null) {
            this._maxBackoff = client.maxBackoff;
        }

        // If the min backoff on the request is not set, use the default value in client
        if (this._minBackoff == null) {
            this._minBackoff = client.minBackoff;
        }

        // If the max attempts on the request is not set, use the default value in client
        // If the default value in client is not set, use a default of 10.
        //
        // FIXME: current implementation is wrong, update to follow comment above.
        const maxAttempts =
            client._maxAttempts != null
                ? client._maxAttempts
                : this._maxAttempts;

        // Save the start time to be used later with request timeout
        const startTime = Date.now();

        // Saves each error we get so when we err due to max attempts exceeded we'll have
        // the last error that was returned by the consensus node
        let persistentError = null;

        // The retry loop
        for (let attempt = 1; attempt <= maxAttempts; attempt += 1) {
            // Determine if we've exceeded request timeout
            if (
                this._requestTimeout != null &&
                startTime + this._requestTimeout <= Date.now()
            ) {
                throw new Error("timeout exceeded");
            }

            let nodeAccountId;
            let node;

            // If node account IDs is locked then use the node account IDs
            // from the list, otherwise build a new list of one node account ID
            // using the entire network
            /* if (this._nodeAccountIds.locked) {
                nodeAccountId = this._nodeAccountIds.current;
                node = client._network.getNode(nodeAccountId);
            } else {
                node = client._network.getNode();
                nodeAccountId = node.accountId;
                this._nodeAccountIds.setList([nodeAccountId]);
            } */

            /* node = client._network.getNode();
            nodeAccountId = node.accountId;
            this._nodeAccountIds.setList([nodeAccountId]); */

            nodeAccountId = this._nodeAccountIds.current;
            node = client._network.getNode(nodeAccountId);

            if (node == null) {
                throw new Error(
                    `NodeAccountId not recognized: ${nodeAccountId.toString()}`
                );
            }

            // Get the log ID for the request.
            const logId = this._getLogId();
            if (this._logger) {
                this._logger.debug(
                    `[${logId}] Node AccountID: ${node.accountId.toString()}, IP: ${node.address.toString()}`
                );
            }

            const channel = node.getChannel();
            const request = await this._makeRequestAsync();

            // advance the internal index
            // non-free queries and transactions map to more than 1 actual transaction and this will cause
            // the next invocation of makeRequest to return the _next_ transaction
            // FIXME: This is likely no longer relavent after we've transitioned to using our `List` type
            // can be replaced with `this._nodeAccountIds.advance();`
            this._advanceRequest();

            let response;
            console.log(`node: ${nodeAccountId}`);
            console.log(`healthy? ${node.isHealthy()}`);
            // If the node is unhealthy, wait for it to be healthy
            // FIXME: This is wrong, we should skip to the next node, and only perform
            // a request backoff after we've tried all nodes in the current list.
            if (!node.isHealthy()) {
                if (this._logger) {
                    this._logger.debug(
                        `[${logId}] node is not healthy, skipping waiting ${node.getRemainingTime()}`
                    );
                }

                // We don't need to wait, we can proceed to the next attempt.
                continue;
            }

            try {
                // Race the execution promise against the grpc timeout to prevent grpc connections
                // from blocking this request
                const promises = [];

                // If a grpc deadline is est, we should race it, otherwise the only thing in the
                // list of promises will be the execution promise.
                if (this._grpcDeadline != null) {
                    promises.push(
                        // eslint-disable-next-line ie11/no-loop-func
                        new Promise((_, reject) =>
                            setTimeout(
                                // eslint-disable-next-line ie11/no-loop-func
                                () =>
                                    reject(new Error("grpc deadline exceeded")),
                                /** @type {number=} */ (this._grpcDeadline)
                            )
                        )
                    );
                }
                if (this._logger) {
                    this._logger.trace(
                        `[${this._getLogId()}] sending protobuf ${hex.encode(
                            this._requestToBytes(request)
                        )}`
                    );
                }

                promises.push(this._execute(channel, request));
                // eslint-disable-next-line @typescript-eslint/no-unsafe-assignment
                response = /** @type {ResponseT} */ (
                    await Promise.race(promises)
                );
            } catch (err) {
                // If we received a grpc status error we need to determine if
                // we should retry on this error, or err from the request entirely.
                const error = GrpcServiceError._fromResponse(
                    /** @type {Error} */ (err)
                );
                console.log(`error: ${JSON.stringify(err)}`);
                // Save the error in case we retry
                persistentError = error;
                if (this._logger) {
                    this._logger.debug(
                        `[${logId}] received error ${JSON.stringify(error)}`
                    );
                }

                if (
                    (error instanceof GrpcServiceError ||
                        error instanceof HttpError) &&
                    this._shouldRetryExceptionally(error) &&
                    attempt <= maxAttempts
                ) {
                    // Increase the backoff for the particular node and remove it from
                    // the healthy node list
                    if (this._logger) {
                        this._logger.debug(
                            `[${this._getLogId()}] node with accountId: ${node.accountId.toString()} and proxy IP: ${node.address.toString()} is unhealthy`
                        );
                    }

                    client._network.increaseBackoff(node);
                    continue;
                }

                throw err;
            }
            if (this._logger) {
                this._logger.trace(
                    `[${this._getLogId()}] sending protobuf ${hex.encode(
                        this._responseToBytes(response)
                    )}`
                );
            }

            // If we didn't receive an error we should decrease the current nodes backoff
            // in case it is a recovering node
            client._network.decreaseBackoff(node);

            // Determine what execution state we're in by the response
            // For transactions this would be as simple as checking the response status is `OK`
            // while for _most_ queries it would check if the response status is `SUCCESS`
            // The only odd balls are `TransactionReceiptQuery` and `TransactionRecordQuery`
            const [err, shouldRetry] = this._shouldRetry(request, response);
            if (err != null) {
                persistentError = err;
            }

            // Determine by the executing state what we should do
            switch (shouldRetry) {
                case ExecutionState.Retry:
                    await delayForAttempt(
                        attempt,
                        this._minBackoff,
                        this._maxBackoff
                    );
                    continue;
                case ExecutionState.Finished:
                    return this._mapResponse(response, nodeAccountId, request);
                case ExecutionState.Error:
                    throw this._mapStatusError(request, response);
                default:
                    throw new Error(
                        "(BUG) non-exhuastive switch statement for `ExecutionState`"
                    );
            }
        }

        // We'll only get here if we've run out of attempts, so we return an error wrapping the
        // persistent error we saved before.
        throw new Error(
            `max attempts of ${maxAttempts.toString()} was reached for request with last error being: ${
                persistentError != null ? persistentError.toString() : ""
            }`
        );
    }

    /**
     * The current purpose of this method is to easily support signature providers since
     * signature providers need to serialize _any_ request into bytes. `Query` and `Transaction`
     * already implement `toBytes()` so it only made sense to make it avaiable here too.
     *
     * @abstract
     * @returns {Uint8Array}
     */
    toBytes() {
        throw new Error("not implemented");
    }

    /**
     * Set logger
     *
     * @param {Logger} logger
     * @returns {this}
     */
    setLogger(logger) {
        this._logger = logger;
        return this;
    }

    /**
     * Get logger if set
     *
     * @returns {?Logger}
     */
    get logger() {
        return this._logger;
    }
}

/**
 * A simple function that returns a promise timeout for a specific period of time
 *
 * @param {number} attempt
 * @param {number} minBackoff
 * @param {number} maxBackoff
 * @returns {Promise<void>}
 */
function delayForAttempt(attempt, minBackoff, maxBackoff) {
    // 0.1s, 0.2s, 0.4s, 0.8s, ...
    const ms = Math.min(
        Math.floor(minBackoff * Math.pow(2, attempt)),
        maxBackoff
    );
    return new Promise((resolve) => setTimeout(resolve, ms));
}<|MERGE_RESOLUTION|>--- conflicted
+++ resolved
@@ -510,11 +510,10 @@
      * @returns {Promise<OutputT>}
      */
     async execute(client, requestTimeout) {
-<<<<<<< HEAD
         console.log(
             `\n---------------------------------------------- in execute\n`
         );
-=======
+
         // If the logger on the request is not set, use the logger in client
         // (if set, otherwise do not use logger)
         this._logger =
@@ -523,7 +522,6 @@
                     ? client._logger
                     : null
                 : this._logger;
->>>>>>> 366fed5d
 
         // If the request timeout is set on the request we'll prioritize that instead
         // of the parameter provided, and if the parameter isn't provided we'll
