import Transaction, {
    TRANSACTION_REGISTRY,
} from "../transaction/Transaction.js";
import AccountId from "./AccountId.js";
import TokenId from "../token/TokenId.js";
import NftId from "../token/NftId.js";
import Long from "long";
import Hbar from "../Hbar.js";
import HbarAllowance from "./HbarAllowance.js";
import TokenAllowance from "./TokenAllowance.js";
import TokenNftAllowance from "./TokenNftAllowance.js";
import * as util from "../util.js";

/**
 * @namespace proto
 * @typedef {import("@hashgraph/proto").proto.ITransaction} HashgraphProto.proto.ITransaction
 * @typedef {import("@hashgraph/proto").proto.ISignedTransaction} HashgraphProto.proto.ISignedTransaction
 * @typedef {import("@hashgraph/proto").proto.TransactionBody} HashgraphProto.proto.TransactionBody
 * @typedef {import("@hashgraph/proto").proto.ITransactionBody} HashgraphProto.proto.ITransactionBody
 * @typedef {import("@hashgraph/proto").proto.ITransactionResponse} HashgraphProto.proto.ITransactionResponse
 * @typedef {import("@hashgraph/proto").proto.ICryptoAdjustAllowanceTransactionBody} HashgraphProto.proto.ICryptoAdjustAllowanceTransactionBody
 * @typedef {import("@hashgraph/proto").proto.IAccountID} HashgraphProto.proto.IAccountID
 */

/**
 * @typedef {import("../channel/Channel.js").default} Channel
 * @typedef {import("../client/Client.js").default<*, *>} Client
 * @typedef {import("../transaction/TransactionId.js").default} TransactionId
 * @typedef {import("bignumber.js").default} BigNumber
 * @typedef {import("../long.js").LongObject} LongObject
 */

/**
 * Change properties for the given account.
 */
export default class AccountAllowanceAdjustTransaction extends Transaction {
    /**
     * @param {object} [props]
     * @param {HbarAllowance[]} [props.hbarAllowances]
     * @param {TokenAllowance[]} [props.tokenAllowances]
     * @param {TokenNftAllowance[]} [props.nftAllowances]
     */
    constructor(props = {}) {
        super();

        /**
         * @private
         * @type {HbarAllowance[]}
         */
        this._hbarAllowances =
            props.hbarAllowances != null ? props.hbarAllowances : [];

        /**
         * @private
         * @type {TokenAllowance[]}
         */
        this._tokenAllowances =
            props.tokenAllowances != null ? props.tokenAllowances : [];

        /**
         * @private
         * @type {TokenNftAllowance[]}
         */
        this._nftAllowances =
            props.nftAllowances != null ? props.nftAllowances : [];
    }

    /**
     * @internal
     * @param {HashgraphProto.proto.ITransaction[]} transactions
     * @param {HashgraphProto.proto.ISignedTransaction[]} signedTransactions
     * @param {TransactionId[]} transactionIds
     * @param {AccountId[]} nodeIds
     * @param {HashgraphProto.proto.ITransactionBody[]} bodies
     * @returns {AccountAllowanceAdjustTransaction}
     */
    static _fromProtobuf(
        transactions,
        signedTransactions,
        transactionIds,
        nodeIds,
        bodies
    ) {
        const body = bodies[0];
        const allowanceAdjust =
            /** @type {HashgraphProto.proto.ICryptoAdjustAllowanceTransactionBody} */ (
                body.cryptoAdjustAllowance
            );

        return Transaction._fromProtobufTransactions(
            new AccountAllowanceAdjustTransaction({
                hbarAllowances: (allowanceAdjust.cryptoAllowances != null
                    ? allowanceAdjust.cryptoAllowances
                    : []
                ).map((adjust) => HbarAllowance._fromProtobuf(adjust)),
                tokenAllowances: (allowanceAdjust.tokenAllowances != null
                    ? allowanceAdjust.tokenAllowances
                    : []
                ).map((adjust) => TokenAllowance._fromProtobuf(adjust)),
                nftAllowances: (allowanceAdjust.nftAllowances != null
                    ? allowanceAdjust.nftAllowances
                    : []
                ).map((adjust) => TokenNftAllowance._fromProtobuf(adjust)),
            }),
            transactions,
            signedTransactions,
            transactionIds,
            nodeIds,
            bodies
        );
    }

    /**
     * @returns {HbarAllowance[]}
     */
    get hbarAllowances() {
        return this._hbarAllowances;
    }

    /**
     * @deprecated
     * @param {AccountId | string} spenderAccountId
     * @param {number | string | Long | LongObject | BigNumber | Hbar} amount
     * @returns {AccountAllowanceAdjustTransaction}
     */
    addHbarAllowance(spenderAccountId, amount) {
        const value = amount instanceof Hbar ? amount : new Hbar(amount);
        return this._adjustHbarAllowance(
            null,
            spenderAccountId,
            util.requireNotNegative(value)
        );
    }

    /**
     * @param {AccountId | string | null} ownerAccountId
     * @param {AccountId | string} spenderAccountId
     * @param {Hbar} amount
     * @returns {AccountAllowanceAdjustTransaction}
     */
    _adjustHbarAllowance(ownerAccountId, spenderAccountId, amount) {
        this._requireNotFrozen();

        this._hbarAllowances.push(
            new HbarAllowance({
                spenderAccountId:
                    typeof spenderAccountId === "string"
                        ? AccountId.fromString(spenderAccountId)
                        : spenderAccountId,
                ownerAccountId:
                    typeof ownerAccountId === "string"
                        ? AccountId.fromString(ownerAccountId)
                        : ownerAccountId,
                amount: amount,
            })
        );

        return this;
    }

    /**
     * @param {AccountId | string} ownerAccountId
     * @param {AccountId | string} spenderAccountId
     * @param {number | string | Long | LongObject | BigNumber | Hbar} amount
     * @returns {AccountAllowanceAdjustTransaction}
     */
    grantHbarAllowance(ownerAccountId, spenderAccountId, amount) {
        const value = amount instanceof Hbar ? amount : new Hbar(amount);
        return this._adjustHbarAllowance(
            ownerAccountId,
            spenderAccountId,
            util.requireNotNegative(value)
        );
    }

    /**
     * @param {AccountId | string} ownerAccountId
     * @param {AccountId | string} spenderAccountId
     * @param {number | string | Long | LongObject | BigNumber | Hbar} amount
     * @returns {AccountAllowanceAdjustTransaction}
     */
    revokeHbarAllowance(ownerAccountId, spenderAccountId, amount) {
        const value = amount instanceof Hbar ? amount : new Hbar(amount);
        return this._adjustHbarAllowance(
            ownerAccountId,
            spenderAccountId,
            util.requireNotNegative(value).negated()
        );
    }

    /**
     * @returns {TokenAllowance[]}
     */
    get tokenAllowances() {
        return this._tokenAllowances;
    }

    /**
     * @param {TokenId | string} tokenId
     * @param {AccountId | string} spenderAccountId
     * @param {Long | number} amount
     * @returns {AccountAllowanceAdjustTransaction}
     */
    addTokenAllowance(tokenId, spenderAccountId, amount) {
        return this._adjustTokenAllowance(
            tokenId,
            null,
            spenderAccountId,
            util.requireNotNegative(Long.fromValue(amount))
        );
    }

    /**
     * @param {TokenId | string} tokenId
     * @param {AccountId | string | null} ownerAccountId
     * @param {AccountId | string} spenderAccountId
     * @param {Long | number} amount
     * @returns {AccountAllowanceAdjustTransaction}
     */
    _adjustTokenAllowance(tokenId, ownerAccountId, spenderAccountId, amount) {
        this._requireNotFrozen();

        this._tokenAllowances.push(
            new TokenAllowance({
                tokenId:
                    typeof tokenId === "string"
                        ? TokenId.fromString(tokenId)
                        : tokenId,
                spenderAccountId:
                    typeof spenderAccountId === "string"
                        ? AccountId.fromString(spenderAccountId)
                        : spenderAccountId,
                ownerAccountId:
                    typeof ownerAccountId === "string"
                        ? AccountId.fromString(ownerAccountId)
                        : ownerAccountId,
                amount:
                    typeof amount === "number"
                        ? Long.fromNumber(amount)
                        : amount,
            })
        );

        return this;
    }

    /**
     * @param {TokenId | string} tokenId
     * @param {AccountId | string} ownerAccountId
     * @param {AccountId | string} spenderAccountId
     * @param {Long | number} amount
     * @returns {AccountAllowanceAdjustTransaction}
     */
    grantTokenAllowance(tokenId, ownerAccountId, spenderAccountId, amount) {
        return this._adjustTokenAllowance(
            tokenId,
            ownerAccountId,
            spenderAccountId,
            util.requireNotNegative(Long.fromValue(amount))
        );
    }

    /**
     * @param {TokenId | string} tokenId
     * @param {AccountId | string} ownerAccountId
     * @param {AccountId | string} spenderAccountId
     * @param {Long | number} amount
     * @returns {AccountAllowanceAdjustTransaction}
     */
    revokeTokenAllowance(tokenId, ownerAccountId, spenderAccountId, amount) {
        return this._adjustTokenAllowance(
            tokenId,
            ownerAccountId,
            spenderAccountId,
            util.requireNotNegative(Long.fromValue(amount))
        );
    }

    /**
     * @deprecated
     * @param {NftId | string} nftId
     * @param {AccountId | string} spenderAccountId
     * @returns {AccountAllowanceAdjustTransaction}
     */
    addTokenNftAllowance(nftId, spenderAccountId) {
        const id = typeof nftId === "string" ? NftId.fromString(nftId) : nftId;
        return this._adjustTokenNftAllowance(id, null, spenderAccountId);
    }

    /**
     * @param {NftId} nftId
     * @param {AccountId | string | null} ownerAccountId
     * @param {AccountId | string} spenderAccountId
     * @returns {AccountAllowanceAdjustTransaction}
     */
    _adjustTokenNftAllowance(nftId, ownerAccountId, spenderAccountId) {
        this._requireNotFrozen();

        const spender =
            typeof spenderAccountId === "string"
                ? AccountId.fromString(spenderAccountId)
                : spenderAccountId;
        const owner =
            typeof ownerAccountId === "string"
                ? AccountId.fromString(ownerAccountId)
                : ownerAccountId;
        let found = false;

        for (const allowance of this._nftAllowances) {
            if (
                allowance.tokenId.compare(nftId.tokenId) === 0 &&
                allowance.spenderAccountId.compare(spender) === 0
            ) {
                if (allowance.serialNumbers != null) {
                    allowance.serialNumbers.push(nftId.serial);
                }
                found = true;
                break;
            }
        }

        if (!found) {
            this._nftAllowances.push(
                new TokenNftAllowance({
                    tokenId: nftId.tokenId,
                    spenderAccountId: spender,
                    serialNumbers: [nftId.serial],
                    ownerAccountId: owner,
                    allSerials: false,
                })
            );
        }

        return this;
    }

    /**
     * @param {NftId | string} nftId
     * @param {AccountId | string} ownerAccountId
     * @param {AccountId | string} spenderAccountId
     * @returns {AccountAllowanceAdjustTransaction}
     */
    grantTokenNftAllowance(nftId, ownerAccountId, spenderAccountId) {
        const id = typeof nftId === "string" ? NftId.fromString(nftId) : nftId;

        util.requireNotNegative(id.serial);

        return this._adjustTokenNftAllowance(
            id,
            ownerAccountId,
            spenderAccountId
        );
    }

    /**
     * @param {NftId | string} nftId
     * @param {AccountId | string} ownerAccountId
     * @param {AccountId | string} spenderAccountId
     * @returns {AccountAllowanceAdjustTransaction}
     */
    revokeTokenNftAllowance(nftId, ownerAccountId, spenderAccountId) {
        const id = typeof nftId === "string" ? NftId.fromString(nftId) : nftId;

        util.requireNotNegative(id.serial);
<<<<<<< HEAD
        const newId = new NftId(id.tokenId, id.serial.negate());
        return this._adjustTokenNftAllowance(
            newId,
=======
        id.serial = id.serial.negate();

        return this._adjustTokenNftAllowance(
            id,
>>>>>>> c13d020c
            ownerAccountId,
            spenderAccountId
        );
    }

    /**
     * @deprecated - use `grantTokenNftAllowanceAllSerials()` instead
     * @param {TokenId | string} tokenId
     * @param {AccountId | string} spenderAccountId
     * @returns {AccountAllowanceAdjustTransaction}
     */
    addAllTokenNftAllowance(tokenId, spenderAccountId) {
        return this._adjustTokenNftAllowanceAllSerials(
            tokenId,
            null,
            spenderAccountId,
            true
        );
    }

    /**
     * @param {TokenId | string} tokenId
     * @param {AccountId | string} ownerAccountId
     * @param {AccountId | string} spenderAccountId
     * @returns {AccountAllowanceAdjustTransaction}
     */
    grantTokenNftAllowanceAllSerials(
        tokenId,
        ownerAccountId,
        spenderAccountId
    ) {
        return this._adjustTokenNftAllowanceAllSerials(
            tokenId,
            ownerAccountId,
            spenderAccountId,
            true
        );
    }

    /**
     * @param {TokenId | string} tokenId
     * @param {AccountId | string} ownerAccountId
     * @param {AccountId | string} spenderAccountId
     * @returns {AccountAllowanceAdjustTransaction}
     */
    revokeTokenNftAllowanceAllSerials(
        tokenId,
        ownerAccountId,
        spenderAccountId
    ) {
        return this._adjustTokenNftAllowanceAllSerials(
            tokenId,
            ownerAccountId,
            spenderAccountId,
            false
        );
    }

    /**
     * @param {TokenId | string} tokenId
     * @param {AccountId | string | null} ownerAccountId
     * @param {AccountId | string} spenderAccountId
     * @param {boolean} allSerials
     * @returns {AccountAllowanceAdjustTransaction}
     */
    _adjustTokenNftAllowanceAllSerials(
        tokenId,
        ownerAccountId,
        spenderAccountId,
        allSerials
    ) {
        this._requireNotFrozen();

        this._nftAllowances.push(
            new TokenNftAllowance({
                tokenId:
                    typeof tokenId === "string"
                        ? TokenId.fromString(tokenId)
                        : tokenId,
                ownerAccountId:
                    ownerAccountId != null
                        ? typeof ownerAccountId === "string"
                            ? AccountId.fromString(ownerAccountId)
                            : ownerAccountId
                        : null,
                spenderAccountId:
                    typeof spenderAccountId === "string"
                        ? AccountId.fromString(spenderAccountId)
                        : spenderAccountId,
                serialNumbers: null,
                allSerials,
            })
        );

        return this;
    }

    /**
     * @param {Client} client
     */
    _validateChecksums(client) {
<<<<<<< HEAD
        this._hbarAllowances.forEach((allowance) =>
            allowance.spenderAccountId.validateChecksum(client)
        );
        this._tokenAllowances.forEach((allowance) => {
            allowance.tokenId.validateChecksum(client);
            allowance.spenderAccountId.validateChecksum(client);
        });
        this._nftAllowances.forEach((allowance) => {
=======
        this._hbarAllowances.map((allowance) =>
            allowance.spenderAccountId.validateChecksum(client)
        );
        this._tokenAllowances.map((allowance) => {
            allowance.tokenId.validateChecksum(client);
            allowance.spenderAccountId.validateChecksum(client);
        });
        this._nftAllowances.map((allowance) => {
>>>>>>> c13d020c
            allowance.tokenId.validateChecksum(client);
            allowance.spenderAccountId.validateChecksum(client);

            if (allowance.ownerAccountId != null) {
                allowance.ownerAccountId.validateChecksum(client);
            }
        });
    }

    /**
     * @override
     * @internal
     * @param {Channel} channel
     * @param {HashgraphProto.proto.ITransaction} request
     * @returns {Promise<HashgraphProto.proto.ITransactionResponse>}
     */
    _execute(channel, request) {
        return channel.crypto.adjustAllowance(request);
    }

    /**
     * @override
     * @protected
     * @returns {NonNullable<HashgraphProto.proto.TransactionBody["data"]>}
     */
    _getTransactionDataCase() {
        return "cryptoAdjustAllowance";
    }

    /**
     * @override
     * @protected
     * @returns {HashgraphProto.proto.ICryptoAdjustAllowanceTransactionBody}
     */
    _makeTransactionData() {
        return {
            cryptoAllowances: this._hbarAllowances.map((adjust) =>
                adjust._toProtobuf()
            ),
            tokenAllowances: this._tokenAllowances.map((adjust) =>
                adjust._toProtobuf()
            ),
            nftAllowances: this._nftAllowances.map((adjust) =>
                adjust._toProtobuf()
            ),
        };
    }

    /**
     * @returns {string}
     */
    _getLogId() {
        const timestamp = /** @type {import("../Timestamp.js").default} */ (
            this._transactionIds.current.validStart
        );
        return `AccountAllowanceAdjustTransaction:${timestamp.toString()}`;
    }
}

TRANSACTION_REGISTRY.set(
    "cryptoAdjustAllowance",
    // eslint-disable-next-line @typescript-eslint/unbound-method
    AccountAllowanceAdjustTransaction._fromProtobuf
);<|MERGE_RESOLUTION|>--- conflicted
+++ resolved
@@ -309,6 +309,7 @@
         for (const allowance of this._nftAllowances) {
             if (
                 allowance.tokenId.compare(nftId.tokenId) === 0 &&
+                allowance.spenderAccountId != null &&
                 allowance.spenderAccountId.compare(spender) === 0
             ) {
                 if (allowance.serialNumbers != null) {
@@ -362,16 +363,8 @@
         const id = typeof nftId === "string" ? NftId.fromString(nftId) : nftId;
 
         util.requireNotNegative(id.serial);
-<<<<<<< HEAD
-        const newId = new NftId(id.tokenId, id.serial.negate());
         return this._adjustTokenNftAllowance(
-            newId,
-=======
-        id.serial = id.serial.negate();
-
-        return this._adjustTokenNftAllowance(
-            id,
->>>>>>> c13d020c
+            new NftId(id.tokenId, id.serial.negate()),
             ownerAccountId,
             spenderAccountId
         );
@@ -473,32 +466,15 @@
      * @param {Client} client
      */
     _validateChecksums(client) {
-<<<<<<< HEAD
-        this._hbarAllowances.forEach((allowance) =>
-            allowance.spenderAccountId.validateChecksum(client)
-        );
-        this._tokenAllowances.forEach((allowance) => {
-            allowance.tokenId.validateChecksum(client);
-            allowance.spenderAccountId.validateChecksum(client);
-        });
-        this._nftAllowances.forEach((allowance) => {
-=======
         this._hbarAllowances.map((allowance) =>
-            allowance.spenderAccountId.validateChecksum(client)
-        );
-        this._tokenAllowances.map((allowance) => {
-            allowance.tokenId.validateChecksum(client);
-            allowance.spenderAccountId.validateChecksum(client);
-        });
-        this._nftAllowances.map((allowance) => {
->>>>>>> c13d020c
-            allowance.tokenId.validateChecksum(client);
-            allowance.spenderAccountId.validateChecksum(client);
-
-            if (allowance.ownerAccountId != null) {
-                allowance.ownerAccountId.validateChecksum(client);
-            }
-        });
+            allowance._validateChecksums(client)
+        );
+        this._tokenAllowances.map((allowance) =>
+            allowance._validateChecksums(client)
+        );
+        this._nftAllowances.map((allowance) =>
+            allowance._validateChecksums(client)
+        );
     }
 
     /**
@@ -509,7 +485,7 @@
      * @returns {Promise<HashgraphProto.proto.ITransactionResponse>}
      */
     _execute(channel, request) {
-        return channel.crypto.adjustAllowance(request);
+        return channel.crypto.adjustAllowances(request);
     }
 
     /**
