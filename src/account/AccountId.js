--- conflicted
+++ resolved
@@ -58,12 +58,8 @@
      * @param {number | Long | import("../EntityIdHelper").IEntityId} props
      * @param {(number | Long)=} realm
      * @param {(number | Long)=} num
-<<<<<<< HEAD
-     * @param {(PublicKey | string)=} aliasKey
-=======
      * @param {(PublicKey)=} aliasKey
      * @param {(EvmAddress)=} aliasEvmAddress
->>>>>>> a9392a32
      */
     constructor(props, realm, num, aliasKey, aliasEvmAddress) {
         const result = entity_id.constructor(props, realm, num);
@@ -140,13 +136,10 @@
                 ? this.parseAlias(id.alias)
                 : undefined;
 
-<<<<<<< HEAD
-=======
         if (!(key instanceof PublicKey) || !(key instanceof EvmAddress)) {
             key = undefined;
         }
 
->>>>>>> a9392a32
         return new AccountId(
             id.shardNum != null ? id.shardNum : 0,
             id.realmNum != null ? id.realmNum : 0,
@@ -249,14 +242,10 @@
         }
 
         return {
-<<<<<<< HEAD
             alias:
                 this.aliasKey != null
                     ? AccountId.encodeAlias(this.aliasKey)
                     : null,
-=======
-            alias,
->>>>>>> a9392a32
             accountNum: this.aliasKey != null ? null : this.num,
             shardNum: this.shard,
             realmNum: this.realm,
