--- conflicted
+++ resolved
@@ -4,17 +4,15 @@
 
 /**
  * @namespace proto
-<<<<<<< HEAD
- * @typedef {import("@hashgraph/proto").IGrantedNftAllowance} proto.IGrantedNftAllowance
- * @typedef {import("@hashgraph/proto").INftAllowance} proto.INftAllowance
- * @typedef {import("@hashgraph/proto").ITokenID} proto.ITokenID
- * @typedef {import("@hashgraph/proto").IAccountID} proto.IAccountID
-=======
  * @typedef {import("@hashgraph/proto").proto.IGrantedNftAllowance} HashgraphProto.proto.IGrantedNftAllowance
+ * @typedef {import("@hashgraph/proto").proto.INftRemoveAllowance} HashgraphProto.proto.INftRemoveAllowance
  * @typedef {import("@hashgraph/proto").proto.INftAllowance} HashgraphProto.proto.INftAllowance
  * @typedef {import("@hashgraph/proto").proto.ITokenID} HashgraphProto.proto.ITokenID
  * @typedef {import("@hashgraph/proto").proto.IAccountID} HashgraphProto.proto.IAccountID
->>>>>>> c13d020c
+ */
+
+/**
+ * @typedef {import("../client/Client.js").default<*, *>} Client
  */
 
 export default class TokenNftAllowance {
@@ -22,10 +20,10 @@
      * @internal
      * @param {object} props
      * @param {TokenId} props.tokenId
-     * @param {AccountId} props.spenderAccountId
+     * @param {AccountId | null} props.spenderAccountId
      * @param {AccountId | null} props.ownerAccountId
      * @param {Long[] | null} props.serialNumbers
-     * @param {boolean} props.allSerials
+     * @param {boolean | null} props.allSerials
      */
     constructor(props) {
         /**
@@ -106,9 +104,10 @@
     /**
      * @internal
      * @param {HashgraphProto.proto.IGrantedNftAllowance} allowance
+     * @param {AccountId} ownerAccountId
      * @returns {TokenNftAllowance}
      */
-    static _fromGrantedProtobuf(allowance) {
+    static _fromGrantedProtobuf(allowance, ownerAccountId) {
         return new TokenNftAllowance({
             tokenId: TokenId._fromProtobuf(
                 /** @type {HashgraphProto.proto.ITokenID} */ (allowance.tokenId)
@@ -118,17 +117,38 @@
                     allowance.spender
                 )
             ),
-            ownerAccountId: null,
+            ownerAccountId,
+            serialNumbers: [],
+            allSerials: null,
+        });
+    }
+
+    /**
+     * @internal
+     * @param {HashgraphProto.proto.INftRemoveAllowance} allowance
+     * @returns {TokenNftAllowance}
+     */
+    static _fromRemoveProtobuf(allowance) {
+        return new TokenNftAllowance({
+            tokenId: TokenId._fromProtobuf(
+                /** @type {HashgraphProto.proto.ITokenID} */ (allowance.tokenId)
+            ),
+            spenderAccountId: null,
+            ownerAccountId:
+                allowance.owner != null
+                    ? AccountId._fromProtobuf(
+                          /**@type {HashgraphProto.proto.IAccountID}*/ (
+                              allowance.owner
+                          )
+                      )
+                    : null,
             serialNumbers:
-                allowance.approvedForAll != null && allowance.approvedForAll
-                    ? null
-                    : allowance.serialNumbers != null
+                allowance.serialNumbers != null
                     ? allowance.serialNumbers.map((serialNumber) =>
                           Long.fromValue(serialNumber)
                       )
                     : [],
-            allSerials:
-                allowance.approvedForAll != null && allowance.approvedForAll,
+            allSerials: null,
         });
     }
 
@@ -139,7 +159,10 @@
     _toProtobuf() {
         return {
             tokenId: this.tokenId._toProtobuf(),
-            spender: this.spenderAccountId._toProtobuf(),
+            spender:
+                this.spenderAccountId != null
+                    ? this.spenderAccountId._toProtobuf()
+                    : null,
             owner:
                 this.ownerAccountId != null
                     ? this.ownerAccountId._toProtobuf()
@@ -149,4 +172,19 @@
             serialNumbers: this.serialNumbers,
         };
     }
+
+    /**
+     * @param {Client} client
+     */
+    _validateChecksums(client) {
+        this.tokenId.validateChecksum(client);
+
+        if (this.ownerAccountId != null) {
+            this.ownerAccountId.validateChecksum(client);
+        }
+
+        if (this.spenderAccountId != null) {
+            this.spenderAccountId.validateChecksum(client);
+        }
+    }
 }