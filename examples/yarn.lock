# THIS IS AN AUTOGENERATED FILE. DO NOT EDIT THIS FILE DIRECTLY.
# yarn lockfile v1


"@hashgraph/sdk@file:..":
<<<<<<< HEAD
  version "1.0.1"
=======
  version "1.0.0-beta.4"
>>>>>>> 04e82d9b
  dependencies:
    "@improbable-eng/grpc-web" "^0.12.0"
    "@improbable-eng/grpc-web-node-http-transport" "^0.12.0"
    "@types/google-protobuf" "^3.7.2"
    bignumber.js "^9.0.0"
    bip39 "^3.0.2"
    browser-headers "^0.4.1"
    fastestsmallesttextencoderdecoder "^1.0.14"
    google-protobuf "^3.11.2"
    grpc "^1.24.2"
    js-sha3 "^0.8.0"
    tweetnacl "^1.0.1"
    util-deprecate "^1.0.2"

"@improbable-eng/grpc-web-node-http-transport@^0.12.0":
  version "0.12.0"
  resolved "https://registry.yarnpkg.com/@improbable-eng/grpc-web-node-http-transport/-/grpc-web-node-http-transport-0.12.0.tgz#827138160d2f945620e103473042025529c00c8e"
  integrity sha512-+Kjz+Dktfz5LKTZA9ZW/Vlww6HF9KaKz4x2mVe1O8CJdOP2WfzC+KY8L6EWMqVLrV4MvdBuQdSgDmvSJz+OGuA==

"@improbable-eng/grpc-web@^0.12.0":
  version "0.12.0"
  resolved "https://registry.yarnpkg.com/@improbable-eng/grpc-web/-/grpc-web-0.12.0.tgz#9b10a7edf2a1d7672f8997e34a60e7b70e49738f"
  integrity sha512-uJjgMPngreRTYPBuo6gswMj1gK39Wbqre/RgE0XnSDXJRg6ST7ZhuS53dFE6Vc2CX4jxgl+cO+0B3op8LA4Q0Q==
  dependencies:
    browser-headers "^0.4.0"

"@types/bytebuffer@^5.0.40":
  version "5.0.40"
  resolved "https://registry.yarnpkg.com/@types/bytebuffer/-/bytebuffer-5.0.40.tgz#d6faac40dcfb09cd856cdc4c01d3690ba536d3ee"
  integrity sha512-h48dyzZrPMz25K6Q4+NCwWaxwXany2FhQg/ErOcdZS1ZpsaDnDMZg8JYLMTGz7uvXKrcKGJUZJlZObyfgdaN9g==
  dependencies:
    "@types/long" "*"
    "@types/node" "*"

"@types/google-protobuf@^3.7.2":
  version "3.7.2"
  resolved "https://registry.yarnpkg.com/@types/google-protobuf/-/google-protobuf-3.7.2.tgz#cd8a360c193ce4d672575a20a79f49ba036d38d2"
  integrity sha512-ifFemzjNchFBCtHS6bZNhSZCBu7tbtOe0e8qY0z2J4HtFXmPJjm6fXSaQsTG7yhShBEZtt2oP/bkwu5k+emlkQ==

"@types/long@*":
  version "4.0.0"
  resolved "https://registry.yarnpkg.com/@types/long/-/long-4.0.0.tgz#719551d2352d301ac8b81db732acb6bdc28dbdef"
  integrity sha512-1w52Nyx4Gq47uuu0EVcsHBxZFJgurQ+rTKS3qMHxR1GY2T8c2AJYd6vZoZ9q1rupaDjU0yT+Jc2XTyXkjeMA+Q==

"@types/node@*":
  version "12.7.5"
  resolved "https://registry.yarnpkg.com/@types/node/-/node-12.7.5.tgz#e19436e7f8e9b4601005d73673b6dc4784ffcc2f"
  integrity sha512-9fq4jZVhPNW8r+UYKnxF1e2HkDWOWKM5bC2/7c9wPV835I0aOrVbS/Hw/pWPk2uKrNXQqg9Z959Kz+IYDd5p3w==

"@types/node@11.11.6":
  version "11.11.6"
  resolved "https://registry.yarnpkg.com/@types/node/-/node-11.11.6.tgz#df929d1bb2eee5afdda598a41930fe50b43eaa6a"
  integrity sha512-Exw4yUWMBXM3X+8oqzJNRqZSwUAaS4+7NdvHqQuFi/d+synz++xmX3QIf+BFqneW8N31R8Ky+sikfZUXq07ggQ==

abbrev@1:
  version "1.1.1"
  resolved "https://registry.yarnpkg.com/abbrev/-/abbrev-1.1.1.tgz#f8f2c887ad10bf67f634f005b6987fed3179aac8"
  integrity sha512-nne9/IiQ/hzIhY6pdDnbBtz7DjPTKrY00P/zvPSm5pOFkl6xuGrGnXn/VtTNNfNtAfZ9/1RtehkszU9qcTii0Q==

ansi-regex@^2.0.0:
  version "2.1.1"
  resolved "https://registry.yarnpkg.com/ansi-regex/-/ansi-regex-2.1.1.tgz#c3b33ab5ee360d86e0e628f0468ae7ef27d654df"
  integrity sha1-w7M6te42DYbg5ijwRorn7yfWVN8=

ansi-regex@^3.0.0:
  version "3.0.0"
  resolved "https://registry.yarnpkg.com/ansi-regex/-/ansi-regex-3.0.0.tgz#ed0317c322064f79466c02966bddb605ab37d998"
  integrity sha1-7QMXwyIGT3lGbAKWa922Bas32Zg=

aproba@^1.0.3:
  version "1.2.0"
  resolved "https://registry.yarnpkg.com/aproba/-/aproba-1.2.0.tgz#6802e6264efd18c790a1b0d517f0f2627bf2c94a"
  integrity sha512-Y9J6ZjXtoYh8RnXVCMOU/ttDmk1aBjunq9vO0ta5x85WDQiQfUF9sIPBITdbiiIVcBo03Hi3jMxigBtsddlXRw==

are-we-there-yet@~1.1.2:
  version "1.1.5"
  resolved "https://registry.yarnpkg.com/are-we-there-yet/-/are-we-there-yet-1.1.5.tgz#4b35c2944f062a8bfcda66410760350fe9ddfc21"
  integrity sha512-5hYdAkZlcG8tOLujVDTgCT+uPX0VnpAH28gWsLfzpXYm7wP6mp5Q/gYyR7YQ0cKVJcXJnl3j2kpBan13PtQf6w==
  dependencies:
    delegates "^1.0.0"
    readable-stream "^2.0.6"

ascli@~1:
  version "1.0.1"
  resolved "https://registry.yarnpkg.com/ascli/-/ascli-1.0.1.tgz#bcfa5974a62f18e81cabaeb49732ab4a88f906bc"
  integrity sha1-vPpZdKYvGOgcq660lzKrSoj5Brw=
  dependencies:
    colour "~0.7.1"
    optjs "~3.2.2"

balanced-match@^1.0.0:
  version "1.0.0"
  resolved "https://registry.yarnpkg.com/balanced-match/-/balanced-match-1.0.0.tgz#89b4d199ab2bee49de164ea02b89ce462d71b767"
  integrity sha1-ibTRmasr7kneFk6gK4nORi1xt2c=

bignumber.js@^9.0.0:
  version "9.0.0"
  resolved "https://registry.yarnpkg.com/bignumber.js/-/bignumber.js-9.0.0.tgz#805880f84a329b5eac6e7cb6f8274b6d82bdf075"
  integrity sha512-t/OYhhJ2SD+YGBQcjY8GzzDHEk9f3nerxjtfa6tlMXfe7frs/WozhvCNoGvpM0P3bNf3Gq5ZRMlGr5f3r4/N8A==

bip39@^3.0.2:
  version "3.0.2"
  resolved "https://registry.yarnpkg.com/bip39/-/bip39-3.0.2.tgz#2baf42ff3071fc9ddd5103de92e8f80d9257ee32"
  integrity sha512-J4E1r2N0tUylTKt07ibXvhpT2c5pyAFgvuA5q1H9uDy6dEGpjV8jmymh3MTYJDLCNbIVClSB9FbND49I6N24MQ==
  dependencies:
    "@types/node" "11.11.6"
    create-hash "^1.1.0"
    pbkdf2 "^3.0.9"
    randombytes "^2.0.1"

brace-expansion@^1.1.7:
  version "1.1.11"
  resolved "https://registry.yarnpkg.com/brace-expansion/-/brace-expansion-1.1.11.tgz#3c7fcbf529d87226f3d2f52b966ff5271eb441dd"
  integrity sha512-iCuPHDFgrHX7H2vEI/5xpz07zSHB00TpugqhmYtVmMO6518mCuRMoOYFldEBl0g187ufozdaHgWKcYFb61qGiA==
  dependencies:
    balanced-match "^1.0.0"
    concat-map "0.0.1"

browser-headers@^0.4.0, browser-headers@^0.4.1:
  version "0.4.1"
  resolved "https://registry.yarnpkg.com/browser-headers/-/browser-headers-0.4.1.tgz#4308a7ad3b240f4203dbb45acedb38dc2d65dd02"
  integrity sha512-CA9hsySZVo9371qEHjHZtYxV2cFtVj5Wj/ZHi8ooEsrtm4vOnl9Y9HmyYWk9q+05d7K3rdoAE0j3MVEFVvtQtg==

bytebuffer@~5:
  version "5.0.1"
  resolved "https://registry.yarnpkg.com/bytebuffer/-/bytebuffer-5.0.1.tgz#582eea4b1a873b6d020a48d58df85f0bba6cfddd"
  integrity sha1-WC7qSxqHO20CCkjVjfhfC7ps/d0=
  dependencies:
    long "~3"

camelcase@^2.0.1:
  version "2.1.1"
  resolved "https://registry.yarnpkg.com/camelcase/-/camelcase-2.1.1.tgz#7c1d16d679a1bbe59ca02cacecfb011e201f5a1f"
  integrity sha1-fB0W1nmhu+WcoCys7PsBHiAfWh8=

chownr@^1.1.1:
  version "1.1.2"
  resolved "https://registry.yarnpkg.com/chownr/-/chownr-1.1.2.tgz#a18f1e0b269c8a6a5d3c86eb298beb14c3dd7bf6"
  integrity sha512-GkfeAQh+QNy3wquu9oIZr6SS5x7wGdSgNQvD10X3r+AZr1Oys22HW8kAmDMvNg2+Dm0TeGaEuO8gFwdBXxwO8A==

cipher-base@^1.0.1, cipher-base@^1.0.3:
  version "1.0.4"
  resolved "https://registry.yarnpkg.com/cipher-base/-/cipher-base-1.0.4.tgz#8760e4ecc272f4c363532f926d874aae2c1397de"
  integrity sha512-Kkht5ye6ZGmwv40uUDZztayT2ThLQGfnj/T71N/XzeZeo3nf8foyW7zGTsPYkEya3m5f3cAypH+qe7YOrM1U2Q==
  dependencies:
    inherits "^2.0.1"
    safe-buffer "^5.0.1"

cliui@^3.0.3:
  version "3.2.0"
  resolved "https://registry.yarnpkg.com/cliui/-/cliui-3.2.0.tgz#120601537a916d29940f934da3b48d585a39213d"
  integrity sha1-EgYBU3qRbSmUD5NNo7SNWFo5IT0=
  dependencies:
    string-width "^1.0.1"
    strip-ansi "^3.0.1"
    wrap-ansi "^2.0.0"

code-point-at@^1.0.0:
  version "1.1.0"
  resolved "https://registry.yarnpkg.com/code-point-at/-/code-point-at-1.1.0.tgz#0d070b4d043a5bea33a2f1a40e2edb3d9a4ccf77"
  integrity sha1-DQcLTQQ6W+ozovGkDi7bPZpMz3c=

colour@~0.7.1:
  version "0.7.1"
  resolved "https://registry.yarnpkg.com/colour/-/colour-0.7.1.tgz#9cb169917ec5d12c0736d3e8685746df1cadf778"
  integrity sha1-nLFpkX7F0SwHNtPoaFdG3xyt93g=

concat-map@0.0.1:
  version "0.0.1"
  resolved "https://registry.yarnpkg.com/concat-map/-/concat-map-0.0.1.tgz#d8a96bd77fd68df7793a73036a3ba0d5405d477b"
  integrity sha1-2Klr13/Wjfd5OnMDajug1UBdR3s=

console-control-strings@^1.0.0, console-control-strings@~1.1.0:
  version "1.1.0"
  resolved "https://registry.yarnpkg.com/console-control-strings/-/console-control-strings-1.1.0.tgz#3d7cf4464db6446ea644bf4b39507f9851008e8e"
  integrity sha1-PXz0Rk22RG6mRL9LOVB/mFEAjo4=

core-util-is@~1.0.0:
  version "1.0.2"
  resolved "https://registry.yarnpkg.com/core-util-is/-/core-util-is-1.0.2.tgz#b5fd54220aa2bc5ab57aab7140c940754503c1a7"
  integrity sha1-tf1UIgqivFq1eqtxQMlAdUUDwac=

create-hash@^1.1.0, create-hash@^1.1.2:
  version "1.2.0"
  resolved "https://registry.yarnpkg.com/create-hash/-/create-hash-1.2.0.tgz#889078af11a63756bcfb59bd221996be3a9ef196"
  integrity sha512-z00bCGNHDG8mHAkP7CtT1qVu+bFQUPjYq/4Iv3C3kWjTFV10zIjfSoeqXo9Asws8gwSHDGj/hl2u4OGIjapeCg==
  dependencies:
    cipher-base "^1.0.1"
    inherits "^2.0.1"
    md5.js "^1.3.4"
    ripemd160 "^2.0.1"
    sha.js "^2.4.0"

create-hmac@^1.1.4:
  version "1.1.7"
  resolved "https://registry.yarnpkg.com/create-hmac/-/create-hmac-1.1.7.tgz#69170c78b3ab957147b2b8b04572e47ead2243ff"
  integrity sha512-MJG9liiZ+ogc4TzUwuvbER1JRdgvUFSB5+VR/g5h82fGaIRWMWddtKBHi7/sVhfjQZ6SehlyhvQYrcYkaUIpLg==
  dependencies:
    cipher-base "^1.0.3"
    create-hash "^1.1.0"
    inherits "^2.0.1"
    ripemd160 "^2.0.0"
    safe-buffer "^5.0.1"
    sha.js "^2.4.8"

debug@^3.2.6:
  version "3.2.6"
  resolved "https://registry.yarnpkg.com/debug/-/debug-3.2.6.tgz#e83d17de16d8a7efb7717edbe5fb10135eee629b"
  integrity sha512-mel+jf7nrtEl5Pn1Qx46zARXKDpBbvzezse7p7LqINmdoIk8PYP5SySaxEmYv6TZ0JyEKA1hsCId6DIhgITtWQ==
  dependencies:
    ms "^2.1.1"

decamelize@^1.1.1:
  version "1.2.0"
  resolved "https://registry.yarnpkg.com/decamelize/-/decamelize-1.2.0.tgz#f6534d15148269b20352e7bee26f501f9a191290"
  integrity sha1-9lNNFRSCabIDUue+4m9QH5oZEpA=

deep-extend@^0.6.0:
  version "0.6.0"
  resolved "https://registry.yarnpkg.com/deep-extend/-/deep-extend-0.6.0.tgz#c4fa7c95404a17a9c3e8ca7e1537312b736330ac"
  integrity sha512-LOHxIOaPYdHlJRtCQfDIVZtfw/ufM8+rVj649RIHzcm/vGwQRXFt6OPqIFWsm2XEMrNIEtWR64sY1LEKD2vAOA==

delegates@^1.0.0:
  version "1.0.0"
  resolved "https://registry.yarnpkg.com/delegates/-/delegates-1.0.0.tgz#84c6e159b81904fdca59a0ef44cd870d31250f9a"
  integrity sha1-hMbhWbgZBP3KWaDvRM2HDTElD5o=

detect-libc@^1.0.2:
  version "1.0.3"
  resolved "https://registry.yarnpkg.com/detect-libc/-/detect-libc-1.0.3.tgz#fa137c4bd698edf55cd5cd02ac559f91a4c4ba9b"
  integrity sha1-+hN8S9aY7fVc1c0CrFWfkaTEups=

fastestsmallesttextencoderdecoder@^1.0.14:
  version "1.0.14"
  resolved "https://registry.yarnpkg.com/fastestsmallesttextencoderdecoder/-/fastestsmallesttextencoderdecoder-1.0.14.tgz#ef5d331ab5aeee83f837187f1571d30f5c365e79"
  integrity sha512-ov+uDh4DMZHpZvcGwlCb9tfntaHwRI7SK+/6XkdXhksZLJcMoTJ20FZx3GvujnsGjMvJVQ71LkduEUEPwX1BvQ==

fs-minipass@^1.2.5:
  version "1.2.7"
  resolved "https://registry.yarnpkg.com/fs-minipass/-/fs-minipass-1.2.7.tgz#ccff8570841e7fe4265693da88936c55aed7f7c7"
  integrity sha512-GWSSJGFy4e9GUeCcbIkED+bgAoFyj7XF1mV8rma3QW4NIqX9Kyx79N/PF61H5udOV3aY1IaMLs6pGbH71nlCTA==
  dependencies:
    minipass "^2.6.0"

fs.realpath@^1.0.0:
  version "1.0.0"
  resolved "https://registry.yarnpkg.com/fs.realpath/-/fs.realpath-1.0.0.tgz#1504ad2523158caa40db4a2787cb01411994ea4f"
  integrity sha1-FQStJSMVjKpA20onh8sBQRmU6k8=

gauge@~2.7.3:
  version "2.7.4"
  resolved "https://registry.yarnpkg.com/gauge/-/gauge-2.7.4.tgz#2c03405c7538c39d7eb37b317022e325fb018bf7"
  integrity sha1-LANAXHU4w51+s3sxcCLjJfsBi/c=
  dependencies:
    aproba "^1.0.3"
    console-control-strings "^1.0.0"
    has-unicode "^2.0.0"
    object-assign "^4.1.0"
    signal-exit "^3.0.0"
    string-width "^1.0.1"
    strip-ansi "^3.0.1"
    wide-align "^1.1.0"

glob@^7.0.5, glob@^7.1.3:
  version "7.1.4"
  resolved "https://registry.yarnpkg.com/glob/-/glob-7.1.4.tgz#aa608a2f6c577ad357e1ae5a5c26d9a8d1969255"
  integrity sha512-hkLPepehmnKk41pUGm3sYxoFs/umurYfYJCerbXEyFIWcAzvpipAgVkBqqT9RBKMGjnq6kMuyYwha6csxbiM1A==
  dependencies:
    fs.realpath "^1.0.0"
    inflight "^1.0.4"
    inherits "2"
    minimatch "^3.0.4"
    once "^1.3.0"
    path-is-absolute "^1.0.0"

google-protobuf@^3.11.2:
  version "3.11.2"
  resolved "https://registry.yarnpkg.com/google-protobuf/-/google-protobuf-3.11.2.tgz#43272974521a5cec35a21f62730cf517a5a8e38c"
  integrity sha512-T4fin7lcYLUPj2ChUZ4DvfuuHtg3xi1621qeRZt2J7SvOQusOzq+sDT4vbotWTCjUXJoR36CA016LlhtPy80uQ==

grpc@^1.24.2:
  version "1.24.2"
  resolved "https://registry.yarnpkg.com/grpc/-/grpc-1.24.2.tgz#76d047bfa7b05b607cbbe3abb99065dcefe0c099"
  integrity sha512-EG3WH6AWMVvAiV15d+lr+K77HJ/KV/3FvMpjKjulXHbTwgDZkhkcWbwhxFAoTdxTkQvy0WFcO3Nog50QBbHZWw==
  dependencies:
    "@types/bytebuffer" "^5.0.40"
    lodash.camelcase "^4.3.0"
    lodash.clone "^4.5.0"
    nan "^2.13.2"
    node-pre-gyp "^0.14.0"
    protobufjs "^5.0.3"

has-unicode@^2.0.0:
  version "2.0.1"
  resolved "https://registry.yarnpkg.com/has-unicode/-/has-unicode-2.0.1.tgz#e0e6fe6a28cf51138855e086d1691e771de2a8b9"
  integrity sha1-4Ob+aijPUROIVeCG0Wkedx3iqLk=

hash-base@^3.0.0:
  version "3.0.4"
  resolved "https://registry.yarnpkg.com/hash-base/-/hash-base-3.0.4.tgz#5fc8686847ecd73499403319a6b0a3f3f6ae4918"
  integrity sha1-X8hoaEfs1zSZQDMZprCj8/auSRg=
  dependencies:
    inherits "^2.0.1"
    safe-buffer "^5.0.1"

iconv-lite@^0.4.4:
  version "0.4.24"
  resolved "https://registry.yarnpkg.com/iconv-lite/-/iconv-lite-0.4.24.tgz#2022b4b25fbddc21d2f524974a474aafe733908b"
  integrity sha512-v3MXnZAcvnywkTUEZomIActle7RXXeedOR31wwl7VlyoXO4Qi9arvSenNQWne1TcRwhCL1HwLI21bEqdpj8/rA==
  dependencies:
    safer-buffer ">= 2.1.2 < 3"

ignore-walk@^3.0.1:
  version "3.0.2"
  resolved "https://registry.yarnpkg.com/ignore-walk/-/ignore-walk-3.0.2.tgz#99d83a246c196ea5c93ef9315ad7b0819c35069b"
  integrity sha512-EXyErtpHbn75ZTsOADsfx6J/FPo6/5cjev46PXrcTpd8z3BoRkXgYu9/JVqrI7tusjmwCZutGeRJeU0Wo1e4Cw==
  dependencies:
    minimatch "^3.0.4"

inflight@^1.0.4:
  version "1.0.6"
  resolved "https://registry.yarnpkg.com/inflight/-/inflight-1.0.6.tgz#49bd6331d7d02d0c09bc910a1075ba8165b56df9"
  integrity sha1-Sb1jMdfQLQwJvJEKEHW6gWW1bfk=
  dependencies:
    once "^1.3.0"
    wrappy "1"

inherits@2, inherits@^2.0.1, inherits@~2.0.3:
  version "2.0.4"
  resolved "https://registry.yarnpkg.com/inherits/-/inherits-2.0.4.tgz#0fa2c64f932917c3433a0ded55363aae37416b7c"
  integrity sha512-k/vGaX4/Yla3WzyMCvTQOXYeIHvqOKtnqBduzTHpzpQZzAskKMhZ2K+EnBiSM9zGSoIFeMpXKxa4dYeZIQqewQ==

ini@~1.3.0:
  version "1.3.5"
  resolved "https://registry.yarnpkg.com/ini/-/ini-1.3.5.tgz#eee25f56db1c9ec6085e0c22778083f596abf927"
  integrity sha512-RZY5huIKCMRWDUqZlEi72f/lmXKMvuszcMBduliQ3nnWbx9X/ZBQO7DijMEYS9EhHBb2qacRUMtC7svLwe0lcw==

invert-kv@^1.0.0:
  version "1.0.0"
  resolved "https://registry.yarnpkg.com/invert-kv/-/invert-kv-1.0.0.tgz#104a8e4aaca6d3d8cd157a8ef8bfab2d7a3ffdb6"
  integrity sha1-EEqOSqym09jNFXqO+L+rLXo//bY=

is-fullwidth-code-point@^1.0.0:
  version "1.0.0"
  resolved "https://registry.yarnpkg.com/is-fullwidth-code-point/-/is-fullwidth-code-point-1.0.0.tgz#ef9e31386f031a7f0d643af82fde50c457ef00cb"
  integrity sha1-754xOG8DGn8NZDr4L95QxFfvAMs=
  dependencies:
    number-is-nan "^1.0.0"

is-fullwidth-code-point@^2.0.0:
  version "2.0.0"
  resolved "https://registry.yarnpkg.com/is-fullwidth-code-point/-/is-fullwidth-code-point-2.0.0.tgz#a3b30a5c4f199183167aaab93beefae3ddfb654f"
  integrity sha1-o7MKXE8ZkYMWeqq5O+764937ZU8=

isarray@~1.0.0:
  version "1.0.0"
  resolved "https://registry.yarnpkg.com/isarray/-/isarray-1.0.0.tgz#bb935d48582cba168c06834957a54a3e07124f11"
  integrity sha1-u5NdSFgsuhaMBoNJV6VKPgcSTxE=

js-sha3@^0.8.0:
  version "0.8.0"
  resolved "https://registry.yarnpkg.com/js-sha3/-/js-sha3-0.8.0.tgz#b9b7a5da73afad7dedd0f8c463954cbde6818840"
  integrity sha512-gF1cRrHhIzNfToc802P800N8PpXS+evLLXfsVpowqmAFR9uwbi89WvXg2QspOmXL8QL86J4T1EpFu+yUkwJY3Q==

lcid@^1.0.0:
  version "1.0.0"
  resolved "https://registry.yarnpkg.com/lcid/-/lcid-1.0.0.tgz#308accafa0bc483a3867b4b6f2b9506251d1b835"
  integrity sha1-MIrMr6C8SDo4Z7S28rlQYlHRuDU=
  dependencies:
    invert-kv "^1.0.0"

lodash.camelcase@^4.3.0:
  version "4.3.0"
  resolved "https://registry.yarnpkg.com/lodash.camelcase/-/lodash.camelcase-4.3.0.tgz#b28aa6288a2b9fc651035c7711f65ab6190331a6"
  integrity sha1-soqmKIorn8ZRA1x3EfZathkDMaY=

lodash.clone@^4.5.0:
  version "4.5.0"
  resolved "https://registry.yarnpkg.com/lodash.clone/-/lodash.clone-4.5.0.tgz#195870450f5a13192478df4bc3d23d2dea1907b6"
  integrity sha1-GVhwRQ9aExkkeN9Lw9I9LeoZB7Y=

long@~3:
  version "3.2.0"
  resolved "https://registry.yarnpkg.com/long/-/long-3.2.0.tgz#d821b7138ca1cb581c172990ef14db200b5c474b"
  integrity sha1-2CG3E4yhy1gcFymQ7xTbIAtcR0s=

md5.js@^1.3.4:
  version "1.3.5"
  resolved "https://registry.yarnpkg.com/md5.js/-/md5.js-1.3.5.tgz#b5d07b8e3216e3e27cd728d72f70d1e6a342005f"
  integrity sha512-xitP+WxNPcTTOgnTJcrhM0xvdPepipPSf3I8EIpGKeFLjt3PlJLIDG3u8EX53ZIubkb+5U2+3rELYpEhHhzdkg==
  dependencies:
    hash-base "^3.0.0"
    inherits "^2.0.1"
    safe-buffer "^5.1.2"

minimatch@^3.0.4:
  version "3.0.4"
  resolved "https://registry.yarnpkg.com/minimatch/-/minimatch-3.0.4.tgz#5166e286457f03306064be5497e8dbb0c3d32083"
  integrity sha512-yJHVQEhyqPLUTgt9B83PXu6W3rx4MvvHvSUvToogpwoGDOUQ+yDrR0HRot+yOCdCO7u4hX3pWft6kWBBcqh0UA==
  dependencies:
    brace-expansion "^1.1.7"

minimist@0.0.8:
  version "0.0.8"
  resolved "https://registry.yarnpkg.com/minimist/-/minimist-0.0.8.tgz#857fcabfc3397d2625b8228262e86aa7a011b05d"
  integrity sha1-hX/Kv8M5fSYluCKCYuhqp6ARsF0=

minimist@^1.2.0:
  version "1.2.0"
  resolved "https://registry.yarnpkg.com/minimist/-/minimist-1.2.0.tgz#a35008b20f41383eec1fb914f4cd5df79a264284"
  integrity sha1-o1AIsg9BOD7sH7kU9M1d95omQoQ=

minipass@^2.2.1, minipass@^2.6.0:
  version "2.6.5"
  resolved "https://registry.yarnpkg.com/minipass/-/minipass-2.6.5.tgz#1c245f9f2897f70fd4a219066261ce6c29f80b18"
  integrity sha512-ewSKOPFH9blOLXx0YSE+mbrNMBFPS+11a2b03QZ+P4LVrUHW/GAlqeYC7DBknDyMWkHzrzTpDhUvy7MUxqyrPA==
  dependencies:
    safe-buffer "^5.1.2"
    yallist "^3.0.0"

minipass@^2.8.6:
  version "2.9.0"
  resolved "https://registry.yarnpkg.com/minipass/-/minipass-2.9.0.tgz#e713762e7d3e32fed803115cf93e04bca9fcc9a6"
  integrity sha512-wxfUjg9WebH+CUDX/CdbRlh5SmfZiy/hpkxaRI16Y9W56Pa75sWgd/rvFilSgrauD9NyFymP/+JFV3KwzIsJeg==
  dependencies:
    safe-buffer "^5.1.2"
    yallist "^3.0.0"

minizlib@^1.2.1:
  version "1.2.2"
  resolved "https://registry.yarnpkg.com/minizlib/-/minizlib-1.2.2.tgz#6f0ccc82fa53e1bf2ff145f220d2da9fa6e3a166"
  integrity sha512-hR3At21uSrsjjDTWrbu0IMLTpnkpv8IIMFDFaoz43Tmu4LkmAXfH44vNNzpTnf+OAQQCHrb91y/wc2J4x5XgSQ==
  dependencies:
    minipass "^2.2.1"

mkdirp@^0.5.0, mkdirp@^0.5.1:
  version "0.5.1"
  resolved "https://registry.yarnpkg.com/mkdirp/-/mkdirp-0.5.1.tgz#30057438eac6cf7f8c4767f38648d6697d75c903"
  integrity sha1-MAV0OOrGz3+MR2fzhkjWaX11yQM=
  dependencies:
    minimist "0.0.8"

ms@^2.1.1:
  version "2.1.2"
  resolved "https://registry.yarnpkg.com/ms/-/ms-2.1.2.tgz#d09d1f357b443f493382a8eb3ccd183872ae6009"
  integrity sha512-sGkPx+VjMtmA6MX27oA4FBFELFCZZ4S4XqeGOXCv68tT+jb3vk/RyaKWP0PTKyWtmLSM0b+adUTEvbs1PEaH2w==

nan@^2.13.2:
  version "2.14.0"
  resolved "https://registry.yarnpkg.com/nan/-/nan-2.14.0.tgz#7818f722027b2459a86f0295d434d1fc2336c52c"
  integrity sha512-INOFj37C7k3AfaNTtX8RhsTw7qRy7eLET14cROi9+5HAVbbHuIWUHEauBv5qT4Av2tWasiTY1Jw6puUNqRJXQg==

needle@^2.2.1:
  version "2.4.0"
  resolved "https://registry.yarnpkg.com/needle/-/needle-2.4.0.tgz#6833e74975c444642590e15a750288c5f939b57c"
  integrity sha512-4Hnwzr3mi5L97hMYeNl8wRW/Onhy4nUKR/lVemJ8gJedxxUyBLm9kkrDColJvoSfwi0jCNhD+xCdOtiGDQiRZg==
  dependencies:
    debug "^3.2.6"
    iconv-lite "^0.4.4"
    sax "^1.2.4"

node-pre-gyp@^0.14.0:
  version "0.14.0"
  resolved "https://registry.yarnpkg.com/node-pre-gyp/-/node-pre-gyp-0.14.0.tgz#9a0596533b877289bcad4e143982ca3d904ddc83"
  integrity sha512-+CvDC7ZttU/sSt9rFjix/P05iS43qHCOOGzcr3Ry99bXG7VX953+vFyEuph/tfqoYu8dttBkE86JSKBO2OzcxA==
  dependencies:
    detect-libc "^1.0.2"
    mkdirp "^0.5.1"
    needle "^2.2.1"
    nopt "^4.0.1"
    npm-packlist "^1.1.6"
    npmlog "^4.0.2"
    rc "^1.2.7"
    rimraf "^2.6.1"
    semver "^5.3.0"
    tar "^4.4.2"

nopt@^4.0.1:
  version "4.0.1"
  resolved "https://registry.yarnpkg.com/nopt/-/nopt-4.0.1.tgz#d0d4685afd5415193c8c7505602d0d17cd64474d"
  integrity sha1-0NRoWv1UFRk8jHUFYC0NF81kR00=
  dependencies:
    abbrev "1"
    osenv "^0.1.4"

npm-bundled@^1.0.1:
  version "1.0.6"
  resolved "https://registry.yarnpkg.com/npm-bundled/-/npm-bundled-1.0.6.tgz#e7ba9aadcef962bb61248f91721cd932b3fe6bdd"
  integrity sha512-8/JCaftHwbd//k6y2rEWp6k1wxVfpFzB6t1p825+cUb7Ym2XQfhwIC5KwhrvzZRJu+LtDE585zVaS32+CGtf0g==

npm-packlist@^1.1.6:
  version "1.4.4"
  resolved "https://registry.yarnpkg.com/npm-packlist/-/npm-packlist-1.4.4.tgz#866224233850ac534b63d1a6e76050092b5d2f44"
  integrity sha512-zTLo8UcVYtDU3gdeaFu2Xu0n0EvelfHDGuqtNIn5RO7yQj4H1TqNdBc/yZjxnWA0PVB8D3Woyp0i5B43JwQ6Vw==
  dependencies:
    ignore-walk "^3.0.1"
    npm-bundled "^1.0.1"

npmlog@^4.0.2:
  version "4.1.2"
  resolved "https://registry.yarnpkg.com/npmlog/-/npmlog-4.1.2.tgz#08a7f2a8bf734604779a9efa4ad5cc717abb954b"
  integrity sha512-2uUqazuKlTaSI/dC8AzicUck7+IrEaOnN/e0jd3Xtt1KcGpwx30v50mL7oPyr/h9bL3E4aZccVwpwP+5W9Vjkg==
  dependencies:
    are-we-there-yet "~1.1.2"
    console-control-strings "~1.1.0"
    gauge "~2.7.3"
    set-blocking "~2.0.0"

number-is-nan@^1.0.0:
  version "1.0.1"
  resolved "https://registry.yarnpkg.com/number-is-nan/-/number-is-nan-1.0.1.tgz#097b602b53422a522c1afb8790318336941a011d"
  integrity sha1-CXtgK1NCKlIsGvuHkDGDNpQaAR0=

object-assign@^4.1.0:
  version "4.1.1"
  resolved "https://registry.yarnpkg.com/object-assign/-/object-assign-4.1.1.tgz#2109adc7965887cfc05cbbd442cac8bfbb360863"
  integrity sha1-IQmtx5ZYh8/AXLvUQsrIv7s2CGM=

once@^1.3.0:
  version "1.4.0"
  resolved "https://registry.yarnpkg.com/once/-/once-1.4.0.tgz#583b1aa775961d4b113ac17d9c50baef9dd76bd1"
  integrity sha1-WDsap3WWHUsROsF9nFC6753Xa9E=
  dependencies:
    wrappy "1"

optjs@~3.2.2:
  version "3.2.2"
  resolved "https://registry.yarnpkg.com/optjs/-/optjs-3.2.2.tgz#69a6ce89c442a44403141ad2f9b370bd5bb6f4ee"
  integrity sha1-aabOicRCpEQDFBrS+bNwvVu29O4=

os-homedir@^1.0.0:
  version "1.0.2"
  resolved "https://registry.yarnpkg.com/os-homedir/-/os-homedir-1.0.2.tgz#ffbc4988336e0e833de0c168c7ef152121aa7fb3"
  integrity sha1-/7xJiDNuDoM94MFox+8VISGqf7M=

os-locale@^1.4.0:
  version "1.4.0"
  resolved "https://registry.yarnpkg.com/os-locale/-/os-locale-1.4.0.tgz#20f9f17ae29ed345e8bde583b13d2009803c14d9"
  integrity sha1-IPnxeuKe00XoveWDsT0gCYA8FNk=
  dependencies:
    lcid "^1.0.0"

os-tmpdir@^1.0.0:
  version "1.0.2"
  resolved "https://registry.yarnpkg.com/os-tmpdir/-/os-tmpdir-1.0.2.tgz#bbe67406c79aa85c5cfec766fe5734555dfa1274"
  integrity sha1-u+Z0BseaqFxc/sdm/lc0VV36EnQ=

osenv@^0.1.4:
  version "0.1.5"
  resolved "https://registry.yarnpkg.com/osenv/-/osenv-0.1.5.tgz#85cdfafaeb28e8677f416e287592b5f3f49ea410"
  integrity sha512-0CWcCECdMVc2Rw3U5w9ZjqX6ga6ubk1xDVKxtBQPK7wis/0F2r9T6k4ydGYhecl7YUBxBVxhL5oisPsNxAPe2g==
  dependencies:
    os-homedir "^1.0.0"
    os-tmpdir "^1.0.0"

path-is-absolute@^1.0.0:
  version "1.0.1"
  resolved "https://registry.yarnpkg.com/path-is-absolute/-/path-is-absolute-1.0.1.tgz#174b9268735534ffbc7ace6bf53a5a9e1b5c5f5f"
  integrity sha1-F0uSaHNVNP+8es5r9TpanhtcX18=

pbkdf2@^3.0.9:
  version "3.0.17"
  resolved "https://registry.yarnpkg.com/pbkdf2/-/pbkdf2-3.0.17.tgz#976c206530617b14ebb32114239f7b09336e93a6"
  integrity sha512-U/il5MsrZp7mGg3mSQfn742na2T+1/vHDCG5/iTI3X9MKUuYUZVLQhyRsg06mCgDBTd57TxzgZt7P+fYfjRLtA==
  dependencies:
    create-hash "^1.1.2"
    create-hmac "^1.1.4"
    ripemd160 "^2.0.1"
    safe-buffer "^5.0.1"
    sha.js "^2.4.8"

process-nextick-args@~2.0.0:
  version "2.0.1"
  resolved "https://registry.yarnpkg.com/process-nextick-args/-/process-nextick-args-2.0.1.tgz#7820d9b16120cc55ca9ae7792680ae7dba6d7fe2"
  integrity sha512-3ouUOpQhtgrbOa17J7+uxOTpITYWaGP7/AhoR3+A+/1e9skrzelGi/dXzEYyvbxubEF6Wn2ypscTKiKJFFn1ag==

protobufjs@^5.0.3:
  version "5.0.3"
  resolved "https://registry.yarnpkg.com/protobufjs/-/protobufjs-5.0.3.tgz#e4dfe9fb67c90b2630d15868249bcc4961467a17"
  integrity sha512-55Kcx1MhPZX0zTbVosMQEO5R6/rikNXd9b6RQK4KSPcrSIIwoXTtebIczUrXlwaSrbz4x8XUVThGPob1n8I4QA==
  dependencies:
    ascli "~1"
    bytebuffer "~5"
    glob "^7.0.5"
    yargs "^3.10.0"

randombytes@^2.0.1:
  version "2.1.0"
  resolved "https://registry.yarnpkg.com/randombytes/-/randombytes-2.1.0.tgz#df6f84372f0270dc65cdf6291349ab7a473d4f2a"
  integrity sha512-vYl3iOX+4CKUWuxGi9Ukhie6fsqXqS9FE2Zaic4tNFD2N2QQaXOMFbuKK4QmDHC0JO6B1Zp41J0LpT0oR68amQ==
  dependencies:
    safe-buffer "^5.1.0"

rc@^1.2.7:
  version "1.2.8"
  resolved "https://registry.yarnpkg.com/rc/-/rc-1.2.8.tgz#cd924bf5200a075b83c188cd6b9e211b7fc0d3ed"
  integrity sha512-y3bGgqKj3QBdxLbLkomlohkvsA8gdAiUQlSBJnBhfn+BPxg4bc62d8TcBW15wavDfgexCgccckhcZvywyQYPOw==
  dependencies:
    deep-extend "^0.6.0"
    ini "~1.3.0"
    minimist "^1.2.0"
    strip-json-comments "~2.0.1"

readable-stream@^2.0.6:
  version "2.3.6"
  resolved "https://registry.yarnpkg.com/readable-stream/-/readable-stream-2.3.6.tgz#b11c27d88b8ff1fbe070643cf94b0c79ae1b0aaf"
  integrity sha512-tQtKA9WIAhBF3+VLAseyMqZeBjW0AHJoxOtYqSUZNJxauErmLbVm2FW1y+J/YA9dUrAC39ITejlZWhVIwawkKw==
  dependencies:
    core-util-is "~1.0.0"
    inherits "~2.0.3"
    isarray "~1.0.0"
    process-nextick-args "~2.0.0"
    safe-buffer "~5.1.1"
    string_decoder "~1.1.1"
    util-deprecate "~1.0.1"

rimraf@^2.6.1:
  version "2.7.1"
  resolved "https://registry.yarnpkg.com/rimraf/-/rimraf-2.7.1.tgz#35797f13a7fdadc566142c29d4f07ccad483e3ec"
  integrity sha512-uWjbaKIK3T1OSVptzX7Nl6PvQ3qAGtKEtVRjRuazjfL3Bx5eI409VZSqgND+4UNnmzLVdPj9FqFJNPqBZFve4w==
  dependencies:
    glob "^7.1.3"

ripemd160@^2.0.0, ripemd160@^2.0.1:
  version "2.0.2"
  resolved "https://registry.yarnpkg.com/ripemd160/-/ripemd160-2.0.2.tgz#a1c1a6f624751577ba5d07914cbc92850585890c"
  integrity sha512-ii4iagi25WusVoiC4B4lq7pbXfAp3D9v5CwfkY33vffw2+pkDjY1D8GaN7spsxvCSx8dkPqOZCEZyfxcmJG2IA==
  dependencies:
    hash-base "^3.0.0"
    inherits "^2.0.1"

safe-buffer@^5.0.1, safe-buffer@^5.1.0, safe-buffer@^5.1.2:
  version "5.2.0"
  resolved "https://registry.yarnpkg.com/safe-buffer/-/safe-buffer-5.2.0.tgz#b74daec49b1148f88c64b68d49b1e815c1f2f519"
  integrity sha512-fZEwUGbVl7kouZs1jCdMLdt95hdIv0ZeHg6L7qPeciMZhZ+/gdesW4wgTARkrFWEpspjEATAzUGPG8N2jJiwbg==

safe-buffer@~5.1.0, safe-buffer@~5.1.1:
  version "5.1.2"
  resolved "https://registry.yarnpkg.com/safe-buffer/-/safe-buffer-5.1.2.tgz#991ec69d296e0313747d59bdfd2b745c35f8828d"
  integrity sha512-Gd2UZBJDkXlY7GbJxfsE8/nvKkUEU1G38c1siN6QP6a9PT9MmHB8GnpscSmMJSoF8LOIrt8ud/wPtojys4G6+g==

"safer-buffer@>= 2.1.2 < 3":
  version "2.1.2"
  resolved "https://registry.yarnpkg.com/safer-buffer/-/safer-buffer-2.1.2.tgz#44fa161b0187b9549dd84bb91802f9bd8385cd6a"
  integrity sha512-YZo3K82SD7Riyi0E1EQPojLz7kpepnSQI9IyPbHHg1XXXevb5dJI7tpyN2ADxGcQbHG7vcyRHk0cbwqcQriUtg==

sax@^1.2.4:
  version "1.2.4"
  resolved "https://registry.yarnpkg.com/sax/-/sax-1.2.4.tgz#2816234e2378bddc4e5354fab5caa895df7100d9"
  integrity sha512-NqVDv9TpANUjFm0N8uM5GxL36UgKi9/atZw+x7YFnQ8ckwFGKrl4xX4yWtrey3UJm5nP1kUbnYgLopqWNSRhWw==

semver@^5.3.0:
  version "5.7.1"
  resolved "https://registry.yarnpkg.com/semver/-/semver-5.7.1.tgz#a954f931aeba508d307bbf069eff0c01c96116f7"
  integrity sha512-sauaDf/PZdVgrLTNYHRtpXa1iRiKcaebiKQ1BJdpQlWH2lCvexQdX55snPFyK7QzpudqbCI0qXFfOasHdyNDGQ==

set-blocking@~2.0.0:
  version "2.0.0"
  resolved "https://registry.yarnpkg.com/set-blocking/-/set-blocking-2.0.0.tgz#045f9782d011ae9a6803ddd382b24392b3d890f7"
  integrity sha1-BF+XgtARrppoA93TgrJDkrPYkPc=

sha.js@^2.4.0, sha.js@^2.4.8:
  version "2.4.11"
  resolved "https://registry.yarnpkg.com/sha.js/-/sha.js-2.4.11.tgz#37a5cf0b81ecbc6943de109ba2960d1b26584ae7"
  integrity sha512-QMEp5B7cftE7APOjk5Y6xgrbWu+WkLVQwk8JNjZ8nKRciZaByEW6MubieAiToS7+dwvrjGhH8jRXz3MVd0AYqQ==
  dependencies:
    inherits "^2.0.1"
    safe-buffer "^5.0.1"

signal-exit@^3.0.0:
  version "3.0.2"
  resolved "https://registry.yarnpkg.com/signal-exit/-/signal-exit-3.0.2.tgz#b5fdc08f1287ea1178628e415e25132b73646c6d"
  integrity sha1-tf3AjxKH6hF4Yo5BXiUTK3NkbG0=

string-width@^1.0.1:
  version "1.0.2"
  resolved "https://registry.yarnpkg.com/string-width/-/string-width-1.0.2.tgz#118bdf5b8cdc51a2a7e70d211e07e2b0b9b107d3"
  integrity sha1-EYvfW4zcUaKn5w0hHgfisLmxB9M=
  dependencies:
    code-point-at "^1.0.0"
    is-fullwidth-code-point "^1.0.0"
    strip-ansi "^3.0.0"

"string-width@^1.0.2 || 2":
  version "2.1.1"
  resolved "https://registry.yarnpkg.com/string-width/-/string-width-2.1.1.tgz#ab93f27a8dc13d28cac815c462143a6d9012ae9e"
  integrity sha512-nOqH59deCq9SRHlxq1Aw85Jnt4w6KvLKqWVik6oA9ZklXLNIOlqg4F2yrT1MVaTjAqvVwdfeZ7w7aCvJD7ugkw==
  dependencies:
    is-fullwidth-code-point "^2.0.0"
    strip-ansi "^4.0.0"

string_decoder@~1.1.1:
  version "1.1.1"
  resolved "https://registry.yarnpkg.com/string_decoder/-/string_decoder-1.1.1.tgz#9cf1611ba62685d7030ae9e4ba34149c3af03fc8"
  integrity sha512-n/ShnvDi6FHbbVfviro+WojiFzv+s8MPMHBczVePfUpDJLwoLT0ht1l4YwBCbi8pJAveEEdnkHyPyTP/mzRfwg==
  dependencies:
    safe-buffer "~5.1.0"

strip-ansi@^3.0.0, strip-ansi@^3.0.1:
  version "3.0.1"
  resolved "https://registry.yarnpkg.com/strip-ansi/-/strip-ansi-3.0.1.tgz#6a385fb8853d952d5ff05d0e8aaf94278dc63dcf"
  integrity sha1-ajhfuIU9lS1f8F0Oiq+UJ43GPc8=
  dependencies:
    ansi-regex "^2.0.0"

strip-ansi@^4.0.0:
  version "4.0.0"
  resolved "https://registry.yarnpkg.com/strip-ansi/-/strip-ansi-4.0.0.tgz#a8479022eb1ac368a871389b635262c505ee368f"
  integrity sha1-qEeQIusaw2iocTibY1JixQXuNo8=
  dependencies:
    ansi-regex "^3.0.0"

strip-json-comments@~2.0.1:
  version "2.0.1"
  resolved "https://registry.yarnpkg.com/strip-json-comments/-/strip-json-comments-2.0.1.tgz#3c531942e908c2697c0ec344858c286c7ca0a60a"
  integrity sha1-PFMZQukIwml8DsNEhYwobHygpgo=

tar@^4.4.2:
  version "4.4.13"
  resolved "https://registry.yarnpkg.com/tar/-/tar-4.4.13.tgz#43b364bc52888d555298637b10d60790254ab525"
  integrity sha512-w2VwSrBoHa5BsSyH+KxEqeQBAllHhccyMFVHtGtdMpF4W7IRWfZjFiQceJPChOeTsSDVUpER2T8FA93pr0L+QA==
  dependencies:
    chownr "^1.1.1"
    fs-minipass "^1.2.5"
    minipass "^2.8.6"
    minizlib "^1.2.1"
    mkdirp "^0.5.0"
    safe-buffer "^5.1.2"
    yallist "^3.0.3"

tweetnacl@^1.0.1:
  version "1.0.1"
  resolved "https://registry.yarnpkg.com/tweetnacl/-/tweetnacl-1.0.1.tgz#2594d42da73cd036bd0d2a54683dd35a6b55ca17"
  integrity sha512-kcoMoKTPYnoeS50tzoqjPY3Uv9axeuuFAZY9M/9zFnhoVvRfxz9K29IMPD7jGmt2c8SW7i3gT9WqDl2+nV7p4A==

util-deprecate@^1.0.2, util-deprecate@~1.0.1:
  version "1.0.2"
  resolved "https://registry.yarnpkg.com/util-deprecate/-/util-deprecate-1.0.2.tgz#450d4dc9fa70de732762fbd2d4a28981419a0ccf"
  integrity sha1-RQ1Nyfpw3nMnYvvS1KKJgUGaDM8=

wide-align@^1.1.0:
  version "1.1.3"
  resolved "https://registry.yarnpkg.com/wide-align/-/wide-align-1.1.3.tgz#ae074e6bdc0c14a431e804e624549c633b000457"
  integrity sha512-QGkOQc8XL6Bt5PwnsExKBPuMKBxnGxWWW3fU55Xt4feHozMUhdUMaBCk290qpm/wG5u/RSKzwdAC4i51YigihA==
  dependencies:
    string-width "^1.0.2 || 2"

window-size@^0.1.4:
  version "0.1.4"
  resolved "https://registry.yarnpkg.com/window-size/-/window-size-0.1.4.tgz#f8e1aa1ee5a53ec5bf151ffa09742a6ad7697876"
  integrity sha1-+OGqHuWlPsW/FR/6CXQqatdpeHY=

wrap-ansi@^2.0.0:
  version "2.1.0"
  resolved "https://registry.yarnpkg.com/wrap-ansi/-/wrap-ansi-2.1.0.tgz#d8fc3d284dd05794fe84973caecdd1cf824fdd85"
  integrity sha1-2Pw9KE3QV5T+hJc8rs3Rz4JP3YU=
  dependencies:
    string-width "^1.0.1"
    strip-ansi "^3.0.1"

wrappy@1:
  version "1.0.2"
  resolved "https://registry.yarnpkg.com/wrappy/-/wrappy-1.0.2.tgz#b5243d8f3ec1aa35f1364605bc0d1036e30ab69f"
  integrity sha1-tSQ9jz7BqjXxNkYFvA0QNuMKtp8=

y18n@^3.2.0:
  version "3.2.1"
  resolved "https://registry.yarnpkg.com/y18n/-/y18n-3.2.1.tgz#6d15fba884c08679c0d77e88e7759e811e07fa41"
  integrity sha1-bRX7qITAhnnA136I53WegR4H+kE=

yallist@^3.0.0, yallist@^3.0.3:
  version "3.0.3"
  resolved "https://registry.yarnpkg.com/yallist/-/yallist-3.0.3.tgz#b4b049e314be545e3ce802236d6cd22cd91c3de9"
  integrity sha512-S+Zk8DEWE6oKpV+vI3qWkaK+jSbIK86pCwe2IF/xwIpQ8jEuxpw9NyaGjmp9+BoJv5FV2piqCDcoCtStppiq2A==

yargs@^3.10.0:
  version "3.32.0"
  resolved "https://registry.yarnpkg.com/yargs/-/yargs-3.32.0.tgz#03088e9ebf9e756b69751611d2a5ef591482c995"
  integrity sha1-AwiOnr+edWtpdRYR0qXvWRSCyZU=
  dependencies:
    camelcase "^2.0.1"
    cliui "^3.0.3"
    decamelize "^1.1.1"
    os-locale "^1.4.0"
    string-width "^1.0.1"
    window-size "^0.1.4"
    y18n "^3.2.0"<|MERGE_RESOLUTION|>--- conflicted
+++ resolved
@@ -3,11 +3,7 @@
 
 
 "@hashgraph/sdk@file:..":
-<<<<<<< HEAD
   version "1.0.1"
-=======
-  version "1.0.0-beta.4"
->>>>>>> 04e82d9b
   dependencies:
     "@improbable-eng/grpc-web" "^0.12.0"
     "@improbable-eng/grpc-web-node-http-transport" "^0.12.0"
